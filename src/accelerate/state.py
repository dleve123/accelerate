--- conflicted
+++ resolved
@@ -199,7 +199,7 @@
                 self.process_index = self.local_process_index = 0
 
                 if self.device is None:
-<<<<<<< HEAD
+
                     if cpu or not (torch.cuda.is_available() or is_mps_available() or is_xpu_available()):
                         self.device = torch.device("cpu")
                     elif is_mps_available():
@@ -209,9 +209,9 @@
                         self.device =  torch.device("xpu")
                     else:
                         self.device = torch.device("cuda")
-=======
-                    self.device = torch.device("cpu") if cpu else self.default_device
->>>>>>> 75a693c9
+
+                    #self.device = torch.device("cpu") if cpu else self.default_device
+
         self.fork_launched = parse_flag_from_env("FORK_LAUNCHED", 0)
 
     def __repr__(self) -> str:
