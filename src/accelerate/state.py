--- conflicted
+++ resolved
@@ -551,10 +551,7 @@
         fsdp_plugin=None,
         megatron_lm_plugin=None,
         ipex_plugin=None,
-<<<<<<< HEAD
         xpu_plugin=None,
-=======
->>>>>>> 337fe56c
         _from_accelerator: bool = False,
         **kwargs,
     ):
@@ -568,10 +565,7 @@
         if not self.initialized:
             self.deepspeed_plugin = None
             self.ipex_plugin = None
-<<<<<<< HEAD
             self.xpu_plugin = None
-=======
->>>>>>> 337fe56c
             mixed_precision = (
                 parse_choice_from_env("ACCELERATE_MIXED_PRECISION", "no")
                 if mixed_precision is None
@@ -614,14 +608,11 @@
                     self.ipex_plugin = ipex_plugin if ipex_plugin.use_ipex else None
                     if self.ipex_plugin is not None:
                         self.ipex_plugin.set_mixed_precision(mixed_precision)
-<<<<<<< HEAD
             elif self.distributed_type in [DistributedType.MULTI_XPU, DistributedType.NO]:
                 if self.device.type == "xpu" and xpu_plugin is not None:
                     self.xpu_plugin = xpu_plugin if xpu_plugin.use_xpu else None
                     if self.xpu_plugin is not None:
                         self.xpu_plugin.set_mixed_precision(mixed_precision)
-=======
->>>>>>> 337fe56c
             if (
                 self.dynamo_plugin.backend != DynamoBackend.NO
                 and self._mixed_precision == "no"
