# Copyright 2021 The HuggingFace Team. All rights reserved.
#
# Licensed under the Apache License, Version 2.0 (the "License");
# you may not use this file except in compliance with the License.
# You may obtain a copy of the License at
#
#     http://www.apache.org/licenses/LICENSE-2.0
#
# Unless required by applicable law or agreed to in writing, software
# distributed under the License is distributed on an "AS IS" BASIS,
# WITHOUT WARRANTIES OR CONDITIONS OF ANY KIND, either express or implied.
# See the License for the specific language governing permissions and
# limitations under the License.

import os
import warnings
from contextlib import contextmanager
from functools import partial
from typing import Any, Callable, Optional

import torch

from .utils import (
    DistributedType,
    DynamoBackend,
    GradientAccumulationPlugin,
    get_ccl_version,
    get_int_from_env,
    is_ccl_available,
    is_deepspeed_available,
    is_fp8_available,
    is_mps_available,
    is_tpu_available,
    is_xpu_available,
    parse_choice_from_env,
    parse_flag_from_env,
)
from .utils.dataclasses import SageMakerDistributedType

if is_tpu_available(check_device=False):
    import torch_xla.core.xla_model as xm


def is_initialized() -> bool:
    """
    Checks if the `AcceleratorState` has been initialized from `Accelerator`. Same as `AcceleratorState.initialized`,
    but works as a module method.
    """
    return AcceleratorState._shared_state != {}


# Lambda function that does nothing
def do_nothing(*args, **kwargs):
    return None


# Inspired by Alex Martelli's 'Borg'.
class PartialState:
    """
    Singleton class that has information about the current training environment and functions to help with process
    control. Designed to be used when only process control and device execution states are needed. Does *not* need to
    be initialized from `Accelerator`.

    **Available attributes:**

        - **device** (`torch.device`) -- The device to use.
        - **distributed_type** ([`~accelerate.state.DistributedType`]) -- The type of distributed environment currently
          in use.
        - **local_process_index** (`int`) -- The index of the current process on the current server.
        - **mixed_precision** (`str`) -- Whether or not the current script will use mixed precision, and if so the type
          of mixed precision being performed.
        - **num_processes** (`int`) -- The number of processes currently launched in parallel.
        - **process_index** (`int`) -- The index of the current process.
        - **is_last_process** (`bool`) -- Whether or not the current process is the last one.
        - **is_main_process** (`bool`) -- Whether or not the current process is the main one.
        - **is_local_main_process** (`bool`) -- Whether or not the current process is the main one on the local node.
    """

    _shared_state = {}

    def __init__(self, cpu: bool = False, **kwargs):
        self.__dict__ = self._shared_state
        if not self.initialized:
            self._cpu = cpu
            self.backend = None
            env_device = os.environ.get("ACCELERATE_TORCH_DEVICE", None)
            self.device = torch.device(env_device) if env_device is not None else None
            if (
                os.environ.get("ACCELERATE_USE_SAGEMAKER", "false") == "true"
                and os.environ.get("ACCELERATE_SAGEMAKER_DISTRIBUTED_TYPE") != SageMakerDistributedType.NO
                and not cpu
            ):
                if os.environ.get("ACCELERATE_SAGEMAKER_DISTRIBUTED_TYPE") == SageMakerDistributedType.DATA_PARALLEL:
                    self.distributed_type = DistributedType.MULTI_GPU
                    import smdistributed.dataparallel.torch.torch_smddp  # noqa

                    if not torch.distributed.is_initialized():
                        torch.distributed.init_process_group(backend="smddp")
                    self.backend = "smddp"
                    self.num_processes = torch.distributed.get_world_size()
                    self.process_index = torch.distributed.get_rank()
                    self.local_process_index = int(os.environ.get("LOCAL_RANK", -1))
                    if self.device is None:
                        self.device = torch.device("cuda", self.local_process_index)
                    torch.cuda.set_device(self.device)
            elif is_tpu_available() and not cpu:
                self.distributed_type = DistributedType.TPU
                self.num_processes = xm.xrt_world_size()
                self.process_index = xm.get_ordinal()
                self.local_process_index = xm.get_local_ordinal()
                self.device = xm.xla_device()
            elif (
                os.environ.get("ACCELERATE_USE_DEEPSPEED", "false") == "true"
                and int(os.environ.get("LOCAL_RANK", -1)) != -1
                and not cpu
            ):
                assert (
                    is_deepspeed_available()
                ), "DeepSpeed is not available => install it using `pip3 install deepspeed` or build it from source"
                self.distributed_type = DistributedType.DEEPSPEED
                if not torch.distributed.is_initialized():
<<<<<<< HEAD
=======
                    from deepspeed import comm as dist

                    # DeepSpeed always uses nccl
                    kwargs.pop("backend", None)
                    self.backend = "nccl"
                    dist.init_distributed(dist_backend=self.backend, auto_mpi_discovery=False, **kwargs)
>>>>>>> 78bf8bcb

                    from .utils import compare_versions
                    if is_ccl_available():
                        self.backend = kwargs.pop("backend", "ccl")
                    else:
                        self.backend = kwargs.pop("backend", "nccl")
                    if not torch.distributed.is_initialized():
                        torch.distributed.init_process_group(backend = self.backend,**kwargs)
                        
                self.num_processes = torch.distributed.get_world_size()
                self.process_index = torch.distributed.get_rank()
                self.local_process_index = int(os.environ.get("LOCAL_RANK", -1))
                if self.device is None:
                    if is_xpu_available():
                        self.device = torch.device("xpu", self.local_process_index)
                        torch.xpu.set_device(self.device)
                    else:
                        self.device = torch.device("cuda", self.local_process_index)
                        torch.cuda.set_device(self.device)
                self._mixed_precision = "no"  # deepspeed handles mixed_precision using deepspeed_config
            elif int(os.environ.get("LOCAL_RANK", -1)) != -1 and not cpu :
                self.distributed_type = DistributedType.MULTI_GPU
                if not torch.distributed.is_initialized():
                    self.backend = kwargs.pop("backend", "nccl")
                    torch.distributed.init_process_group(backend=self.backend, **kwargs)
                self.num_processes = torch.distributed.get_world_size()
                self.process_index = torch.distributed.get_rank()
                self.local_process_index = int(os.environ.get("LOCAL_RANK", -1))
                if self.device is None:
                    self.device = torch.device("cuda", self.local_process_index)
                torch.cuda.set_device(self.device)
            elif get_int_from_env(["PMI_SIZE", "OMPI_COMM_WORLD_SIZE", "MV2_COMM_WORLD_SIZE", "WORLD_SIZE"], 1) > 1:
                if is_xpu_available():
                    self.distributed_type = DistributedType.MULTI_XPU
                else:
                    self.distributed_type = DistributedType.MULTI_CPU
                if is_ccl_available() and get_int_from_env(["CCL_WORKER_COUNT"], 0) > 0:
                    if get_ccl_version() >= "1.12":
                        import oneccl_bindings_for_pytorch  # noqa: F401
                    else:
                        import torch_ccl  # noqa: F401
                    backend = "ccl"
                elif torch.distributed.is_mpi_available():
                    backend = "mpi"
                else:
                    backend = "gloo"
                # Try to get launch configuration from environment variables set by MPI launcher - works for Intel MPI, OpenMPI and MVAPICH
                rank = get_int_from_env(["RANK", "PMI_RANK", "OMPI_COMM_WORLD_RANK", "MV2_COMM_WORLD_RANK"], 0)
                size = get_int_from_env(["WORLD_SIZE", "PMI_SIZE", "OMPI_COMM_WORLD_SIZE", "MV2_COMM_WORLD_SIZE"], 1)
                local_rank = get_int_from_env(
                    ["LOCAL_RANK", "MPI_LOCALRANKID", "OMPI_COMM_WORLD_LOCAL_RANK", "MV2_COMM_WORLD_LOCAL_RANK"], 0
                )
                local_size = get_int_from_env(
                    ["MPI_LOCALNRANKS", "OMPI_COMM_WORLD_LOCAL_SIZE", "MV2_COMM_WORLD_LOCAL_SIZE"], 1
                )
                self.local_process_index = local_rank
                os.environ["RANK"] = str(rank)
                os.environ["WORLD_SIZE"] = str(size)
                os.environ["LOCAL_RANK"] = str(local_rank)
                if not os.environ.get("MASTER_PORT", None):
                    os.environ["MASTER_PORT"] = "29500"
                if not os.environ.get("MASTER_ADDR", None):
                    if local_size != size and backend != "mpi":
                        raise ValueError(
                            "Looks like distributed multinode run but MASTER_ADDR env not set, "
                            "please try exporting rank 0's hostname as MASTER_ADDR"
                        )
                if not torch.distributed.is_initialized():
                    # Backend is not set by the user, we set it here
                    kwargs.pop("nccl_backend", None)
                    self.backend = backend
                    torch.distributed.init_process_group(self.backend, rank=rank, world_size=size, **kwargs)
                self.num_processes = torch.distributed.get_world_size()
                self.process_index = torch.distributed.get_rank()
                self.local_process_index = local_rank
                if self.device is None:
                    self.device = torch.device("cpu")
            else:
                self.distributed_type = DistributedType.NO
                self.num_processes = 1
                self.process_index = self.local_process_index = 0

                if self.device is None:
                    self.device = torch.device("cpu") if cpu else self.default_device

        self.fork_launched = parse_flag_from_env("FORK_LAUNCHED", 0)

    def __repr__(self) -> str:
        return (
            f"Distributed environment: {self.distributed_type}{('  Backend: ' + self.backend) if self.backend else ''}\n"
            f"Num processes: {self.num_processes}\n"
            f"Process index: {self.process_index}\n"
            f"Local process index: {self.local_process_index}\n"
            f"Device: {self.device}\n"
        )

    @staticmethod
    def _reset_state():
        "Resets `_shared_state`, is used internally and should not be called"
        PartialState._shared_state = {}

    @property
    def initialized(self) -> bool:
        "Returns whether the `PartialState` has been initialized"
        return self._shared_state != {}

    @property
    def use_distributed(self):
        """
        Whether the Accelerator is configured for distributed training
        """
        return self.distributed_type != DistributedType.NO and self.num_processes > 1

    @property
    def is_last_process(self) -> bool:
        "Returns whether the current process is the last one"
        return self.process_index == self.num_processes - 1

    @property
    def is_main_process(self) -> bool:
        "Returns whether the current process is the main process"
        return (
            self.process_index == 0 if self.distributed_type != DistributedType.MEGATRON_LM else self.is_last_process
        )

    @property
    def is_local_main_process(self) -> bool:
        "Returns whether the current process is the main process on the local node"
        return (
            self.local_process_index == 0
            if self.distributed_type != DistributedType.MEGATRON_LM
            else self.is_last_process
        )

    def wait_for_everyone(self):
        """
        Will stop the execution of the current process until every other process has reached that point (so this does
        nothing when the script is only run in one process). Useful to do before saving a model.

        Example:

        ```python
        >>> # Assuming two GPU processes
        >>> import time
        >>> from accelerate.state import PartialState

        >>> state = PartialState()
        >>> if state.is_main_process:
        ...     time.sleep(2)
        >>> else:
        ...     print("I'm waiting for the main process to finish its sleep...")
        >>> state.wait_for_everyone()
        >>> # Should print on every process at the same time
        >>> print("Everyone is here")
        ```
        """
        if self.distributed_type in (
            DistributedType.MULTI_GPU,
            DistributedType.MULTI_CPU,
            DistributedType.DEEPSPEED,
            DistributedType.FSDP,
        ):
            torch.distributed.barrier()
        elif self.distributed_type == DistributedType.TPU:
            xm.rendezvous("accelerate.utils.wait_for_everyone")

    def _goes_first(self, is_main: bool):
        if not is_main:
            self.wait_for_everyone()

        yield

        if is_main:
            self.wait_for_everyone()

    @contextmanager
    def main_process_first(self):
        """
        Lets the main process go first inside a with block.

        The other processes will enter the with block after the main process exits.

        Example:

        ```python
        >>> from accelerate import Accelerator

        >>> accelerator = Accelerator()
        >>> with accelerator.main_process_first():
        ...     # This will be printed first by process 0 then in a seemingly
        ...     # random order by the other processes.
        ...     print(f"This will be printed by process {accelerator.process_index}")
        ```
        """
        yield from self._goes_first(self.is_main_process)

    @contextmanager
    def local_main_process_first(self):
        """
        Lets the local main process go inside a with block.

        The other processes will enter the with block after the main process exits.

        Example:

        ```python
        >>> from accelerate.state import PartialState

        >>> state = PartialState()
        >>> with state.local_main_process_first():
        ...     # This will be printed first by local process 0 then in a seemingly
        ...     # random order by the other processes.
        ...     print(f"This will be printed by process {state.local_process_index}")
        ```
        """
        yield from self._goes_first(self.is_local_main_process)

    def on_main_process(self, function: Callable[..., Any] = None):
        """
        Decorator that only runs the decorated function on the main process.

        Args:
            function (`Callable`): The function to decorate.

        Example:

        ```python
        >>> from accelerate.state import PartialState

        >>> state = PartialState()


        >>> @state.on_main_process
        ... def print_something():
        ...     print("This will be printed by process 0 only.")


        >>> print_something()
        "This will be printed by process 0 only"
        ```
        """
        if not self.initialized:
            raise ValueError("The `PartialState` or `Accelerator` must be initialized before calling this function.")
        if self.is_main_process or not self.use_distributed:
            return function
        return do_nothing

    def on_local_main_process(self, function: Callable[..., Any] = None):
        """
        Decorator that only runs the decorated function on the local main process.

        Args:
            function (`Callable`): The function to decorate.

        Example:
        ```python
        # Assume we have 2 servers with 4 processes each.
        from accelerate.state import PartialState

        state = PartialState()


        @state.on_local_main_process
        def print_something():
            print("This will be printed by process 0 only on each server.")


        print_something()
        # On server 1:
        "This will be printed by process 0 only"
        # On server 2:
        "This will be printed by process 0 only"
        ```
        """
        if self.is_local_main_process or not self.use_distributed:
            return function
        return do_nothing

    def on_last_process(self, function: Callable[..., Any]):
        """
        Decorator that only runs the decorated function on the last process.

        Args:
            function (`Callable`): The function to decorate.

        Example:
        ```python
        # Assume we have 4 processes.
        from accelerate.state import PartialState

        state = PartialState()


        @state.on_last_process
        def print_something():
            print(f"Printed on process {state.process_index}")


        print_something()
        "Printed on process 3"
        ```
        """
        if self.is_last_process or not self.use_distributed:
            return function
        return do_nothing

    def on_process(self, function: Callable[..., Any] = None, process_index: int = None):
        """
        Decorator that only runs the decorated function on the process with the given index.

        Args:
            function (`Callable`, `optional`):
                The function to decorate.
            process_index (`int`, `optional`):
                The index of the process on which to run the function.

        Example:
        ```python
        # Assume we have 4 processes.
        from accelerate.state import PartialState

        state = PartialState()


        @state.on_process(process_index=2)
        def print_something():
            print(f"Printed on process {state.process_index}")


        print_something()
        "Printed on process 2"
        ```
        """
        if function is None:
            return partial(self.on_process, process_index=process_index)
        if (self.process_index == process_index) or (not self.use_distributed):
            return function
        return do_nothing

    def on_local_process(self, function: Callable[..., Any] = None, local_process_index: int = None):
        """
        Decorator that only runs the decorated function on the process with the given index on the current node.

        Args:
            function (`Callable`, *optional*):
                The function to decorate.
            local_process_index (`int`, *optional*):
                The index of the local process on which to run the function.

        Example:
        ```python
        # Assume we have 2 servers with 4 processes each.
        from accelerate import Accelerator

        accelerator = Accelerator()


        @accelerator.on_local_process(local_process_index=2)
        def print_something():
            print(f"Printed on process {accelerator.local_process_index}")


        print_something()
        # On server 1:
        "Printed on process 2"
        # On server 2:
        "Printed on process 2"
        ```
        """
        if function is None:
            return partial(self.on_local_process, local_process_index=local_process_index)
        if (self.local_process_index == local_process_index) or (not self.use_distributed):
            return function
        return do_nothing

    def print(self, *args, **kwargs):
        if self.is_local_main_process:
            print(*args, **kwargs)

    @property
    def default_device(self) -> torch.device:
        """
        Returns the default device which is:
        - MPS if `torch.backends.mps.is_available()` and `torch.backends.mps.is_built()` both return True.
        - CUDA if `torch.cuda.is_available()`
        - CPU otherwise
        """
        if is_mps_available():
            os.environ["PYTORCH_ENABLE_MPS_FALLBACK"] = "1"
            return torch.device("mps")
        elif torch.cuda.is_available():
            return torch.device("cuda")
        elif is_xpu_available():
            return torch.device("xpu:0")
        else:
            return torch.device("cpu")


class AcceleratorState:
    """
    Singleton class that has information about the current training environment.

    **Available attributes:**

        - **device** (`torch.device`) -- The device to use.
        - **distributed_type** ([`~accelerate.state.DistributedType`]) -- The type of distributed environment currently
          in use.
        - **initialized** (`bool`) -- Whether or not the `AcceleratorState` has been initialized from `Accelerator`.
        - **local_process_index** (`int`) -- The index of the current process on the current server.
        - **mixed_precision** (`str`) -- Whether or not the current script will use mixed precision, and if so the type
          of mixed precision being performed.
        - **num_processes** (`int`) -- The number of processes currently launched in parallel.
        - **process_index** (`int`) -- The index of the current process.
        - **is_last_process** (`bool`) -- Whether or not the current process is the last one.
        - **is_main_process** (`bool`) -- Whether or not the current process is the main one.
        - **is_local_main_process** (`bool`) -- Whether or not the current process is the main one on the local node.
    """

    _shared_state = {}

    def __init__(
        self,
        mixed_precision: str = None,
        cpu: bool = False,
        dynamo_plugin=None,
        deepspeed_plugin=None,
        fsdp_plugin=None,
        megatron_lm_plugin=None,
        ipex_plugin=None,
        xpu_plugin=None,
        _from_accelerator: bool = False,
        **kwargs,
    ):
        self.__dict__ = self._shared_state
        if parse_flag_from_env("ACCELERATE_USE_CPU"):
            cpu = True
        if PartialState._shared_state == {}:
            PartialState(cpu, **kwargs)
        self.__dict__.update(PartialState._shared_state)
        self._check_initialized(mixed_precision, cpu)
        if not self.initialized:
            self.deepspeed_plugin = None
            self.ipex_plugin = None
            self.xpu_plugin = None
            mixed_precision = (
                parse_choice_from_env("ACCELERATE_MIXED_PRECISION", "no")
                if mixed_precision is None
                else mixed_precision.lower()
            )
            if mixed_precision == "fp8" and not is_fp8_available():
                raise ValueError("Using `fp8` precision requires `transformer_engine` to be installed.")
            self.dynamo_plugin = dynamo_plugin
            if not _from_accelerator:
                raise ValueError(
                    "Please make sure to properly initialize your accelerator via `accelerator = Accelerator()` "
                    "before using any functionality from the `accelerate` library."
                )
            # deepspeed handles mixed_precision using deepspeed_config
            self._mixed_precision = "no" if self.distributed_type == DistributedType.DEEPSPEED else mixed_precision
            if self.distributed_type == DistributedType.TPU:
                if mixed_precision == "bf16":
                    if os.environ.get("ACCELERATE_DOWNCAST_BF16"):
                        os.environ["XLA_USE_BF16"] = str(0)
                        os.environ["XLA_DOWNCAST_BF16"] = str(1)
                        self.downcast_bfloat = True
                    else:
                        os.environ["XLA_USE_BF16"] = str(1)
                        os.environ["XLA_DOWNCAST_BF16"] = str(0)
                        self.downcast_bfloat = False
            elif os.environ.get("ACCELERATE_USE_DEEPSPEED", "false") == "true" and not cpu:
                self.deepspeed_plugin = deepspeed_plugin
            elif self.distributed_type == DistributedType.MULTI_GPU:
                if os.environ.get("ACCELERATE_USE_FSDP", "false") == "true":
                    self.distributed_type = DistributedType.FSDP
                    if self._mixed_precision != "no":
                        fsdp_plugin.set_mixed_precision(self._mixed_precision)
                    self.fsdp_plugin = fsdp_plugin
                if os.environ.get("ACCELERATE_USE_MEGATRON_LM", "false") == "true":
                    self.distributed_type = DistributedType.MEGATRON_LM
                    megatron_lm_plugin.set_mixed_precision(self._mixed_precision)
                    self.megatron_lm_plugin = megatron_lm_plugin
            elif self.distributed_type in [DistributedType.MULTI_CPU, DistributedType.NO]:
                if self.device.type == "cpu" and ipex_plugin is not None:
                    self.ipex_plugin = ipex_plugin if ipex_plugin.use_ipex else None
                    if self.ipex_plugin is not None:
                        self.ipex_plugin.set_mixed_precision(mixed_precision)
            if self.distributed_type in [DistributedType.MULTI_XPU, DistributedType.NO]:
                if self.device.type == "xpu" and xpu_plugin is not None:
                    self.xpu_plugin = xpu_plugin if xpu_plugin.use_xpu else None
                    if self.xpu_plugin is not None:
                        self.xpu_plugin.set_mixed_precision(mixed_precision)
            if (
                self.dynamo_plugin.backend != DynamoBackend.NO
                and self._mixed_precision == "no"
                and self.device.type == "cuda"
            ):
                torch.backends.cuda.matmul.allow_tf32 = True
            PartialState._shared_state["distributed_type"] = self.distributed_type

    @property
    def initialized(self) -> bool:
        return self._shared_state != PartialState._shared_state

    def __repr__(self):
        repr = PartialState().__repr__() + f"\nMixed precision type: {self.mixed_precision}\n"
        if self.distributed_type == DistributedType.DEEPSPEED:
            repr += f"ds_config: {self.deepspeed_plugin.deepspeed_config}\n"
        return repr

    def _check_initialized(self, mixed_precision=None, cpu=None):
        "Checks if a modification is trying to be made and the `AcceleratorState` has already been initialized"
        if self.initialized:
            err = "AcceleratorState has already been initialized and cannot be changed, restart your runtime completely and pass `{flag}` to `Accelerator()`."
            if cpu and self.device.type != "cpu":
                raise ValueError(err.format(flag="cpu=True"))
            if (
                mixed_precision is not None
                and mixed_precision != self._mixed_precision
                and self.distributed_type != DistributedType.DEEPSPEED
            ):
                raise ValueError(err.format(flag=f"mixed_precision='{mixed_precision}'"))

    # For backward compatibility
    @property
    def use_fp16(self):
        warnings.warn(
            "The `use_fp16` property is deprecated and will be removed in version 1.0 of Accelerate use "
            "`AcceleratorState.mixed_precision == 'fp16'` instead.",
            FutureWarning,
        )
        return self._mixed_precision != "no"

    @property
    def mixed_precision(self):
        if self.distributed_type == DistributedType.DEEPSPEED:
            config = self.deepspeed_plugin.deepspeed_config
            if config.get("fp16", {}).get("enabled", False):
                mixed_precision = "fp16"
            elif config.get("bf16", {}).get("enabled", False):
                mixed_precision = "bf16"
            else:
                mixed_precision = "no"
        else:
            mixed_precision = self._mixed_precision
        return mixed_precision

    @staticmethod
    def _reset_state(reset_partial_state: bool = False):
        "Resets `_shared_state`, is used internally and should not be called"
        AcceleratorState._shared_state = {}
        if reset_partial_state:
            PartialState._reset_state()

    @property
    def use_distributed(self):
        """
        Whether the Accelerator is configured for distributed training
        """
        return PartialState().use_distributed

    @property
    def is_last_process(self) -> bool:
        "Returns whether the current process is the last one"
        return PartialState().is_last_process

    @property
    def is_main_process(self) -> bool:
        "Returns whether the current process is the main process"
        return PartialState().is_main_process

    @property
    def is_local_main_process(self) -> bool:
        "Returns whether the current process is the main process on the local node"
        return PartialState().is_local_main_process

    def wait_for_everyone(self):
        PartialState().wait_for_everyone()

    @contextmanager
    def main_process_first(self):
        """
        Lets the main process go first inside a with block.

        The other processes will enter the with block after the main process exits.
        """
        with PartialState().main_process_first():
            yield

    @contextmanager
    def local_main_process_first(self):
        """
        Lets the local main process go inside a with block.

        The other processes will enter the with block after the main process exits.
        """
        with PartialState().local_main_process_first():
            yield

    def print(self, *args, **kwargs):
        PartialState().print(*args, **kwargs)


class GradientState:
    """
    Singleton class that has information related to gradient synchronization for gradient accumulation

    **Available attributes:**

        - **end_of_dataloader** (`bool`) -- Whether we have reached the end the current dataloader
        - **remainder** (`int`) -- The number of extra samples that were added from padding the dataloader
        - **sync_gradients** (`bool`) -- Whether the gradients should be synced across all devices
        - **active_dataloader** (`Optional[DataLoader]`) -- The dataloader that is currently being iterated over
        - **dataloader_references** (`List[Optional[DataLoader]]`) -- A list of references to the dataloaders that are
          being iterated over
        - **num_steps** (`int`) -- The number of steps to accumulate over
        - **adjust_scheduler** (`bool`) -- Whether the scheduler should be adjusted to account for the gradient
          accumulation
    """

    _shared_state = {}

    def __init__(self, gradient_accumulation_plugin: Optional[GradientAccumulationPlugin] = None):
        self.__dict__ = self._shared_state
        if not self.initialized:
            self.sync_gradients = True
            self.end_of_dataloader = False
            self.remainder = -1
            self.active_dataloader = None
            self.dataloader_references = [None]
            self.plugin_kwargs = gradient_accumulation_plugin.to_kwargs()

        # Plugin args are different and can be updated
        if gradient_accumulation_plugin is not None and self.plugin_kwargs != gradient_accumulation_plugin.to_kwargs():
            self.plugin_kwargs = gradient_accumulation_plugin.to_kwargs()

    @property
    def num_steps(self) -> int:
        "Returns the number of steps to accumulate over"
        return self.plugin_kwargs.get("num_steps", 1)

    @property
    def adjust_scheduler(self) -> bool:
        "Returns whether the scheduler should be adjusted"
        return self.plugin_kwargs.get("adjust_scheduler", False)

    @property
    def initialized(self) -> bool:
        "Returns whether the `GradientState` has been initialized"
        return GradientState._shared_state != {}

    def __repr__(self):
        return (
            f"Sync Gradients: {self.sync_gradients}\n"
            f"At end of current dataloader: {self.end_of_dataloader}\n"
            f"Extra samples added: {self.remainder}\n"
            f"Gradient accumulation plugin: {self.plugin_kwargs}\n"
        )

    def _set_sync_gradients(self, sync_gradients):
        "Private function that sets whether gradients should be synchronized. Users should not have to call this."
        self.sync_gradients = sync_gradients

    def _set_end_of_dataloader(self, end_of_dataloader):
        "Private function that sets whether the end of the current dataloader has been reached. Users should not have to call this."
        self.end_of_dataloader = end_of_dataloader

    def _set_remainder(self, remainder):
        "Private function that sets the number of remaining samples at the end of the dataloader. Users should not have to call this."
        self.remainder = remainder

    def _add_dataloader(self, dataloader):
        "Private function that adds a dataloader to `self.dataloader_references` and sets `in_dataloader` to `True`. Users should not have to call this."
        self.active_dataloader = dataloader
        self.dataloader_references.append(self.active_dataloader)
        self._set_end_of_dataloader(False)

    def _remove_dataloader(self, dataloader):
        "Private function that removes a dataloader from `self.dataloader_references` and sets `in_dataloader` to `False` if there are no more dataloaders. Users should not have to call this."
        self.dataloader_references.remove(dataloader)
        self.active_dataloader = self.dataloader_references[-1]
        self._set_end_of_dataloader(True)

    @property
    def in_dataloader(self) -> bool:
        "Returns whether the current process is in a dataloader"
        return self.active_dataloader is not None

    @staticmethod
    def _reset_state():
        "Resets `_shared_state`, is used internally and should not be called"
        GradientState._shared_state = {}<|MERGE_RESOLUTION|>--- conflicted
+++ resolved
@@ -119,23 +119,16 @@
                 ), "DeepSpeed is not available => install it using `pip3 install deepspeed` or build it from source"
                 self.distributed_type = DistributedType.DEEPSPEED
                 if not torch.distributed.is_initialized():
-<<<<<<< HEAD
-=======
+
                     from deepspeed import comm as dist
 
                     # DeepSpeed always uses nccl
-                    kwargs.pop("backend", None)
-                    self.backend = "nccl"
-                    dist.init_distributed(dist_backend=self.backend, auto_mpi_discovery=False, **kwargs)
->>>>>>> 78bf8bcb
-
-                    from .utils import compare_versions
                     if is_ccl_available():
                         self.backend = kwargs.pop("backend", "ccl")
                     else:
                         self.backend = kwargs.pop("backend", "nccl")
-                    if not torch.distributed.is_initialized():
-                        torch.distributed.init_process_group(backend = self.backend,**kwargs)
+                    self.backend = "nccl"
+                    dist.init_distributed(dist_backend=self.backend, auto_mpi_discovery=False, **kwargs)
                         
                 self.num_processes = torch.distributed.get_world_size()
                 self.process_index = torch.distributed.get_rank()
