# Copyright 2021 The HuggingFace Team. All rights reserved.
#
# Licensed under the Apache License, Version 2.0 (the "License");
# you may not use this file except in compliance with the License.
# You may obtain a copy of the License at
#
#     http://www.apache.org/licenses/LICENSE-2.0
#
# Unless required by applicable law or agreed to in writing, software
# distributed under the License is distributed on an "AS IS" BASIS,
# WITHOUT WARRANTIES OR CONDITIONS OF ANY KIND, either express or implied.
# See the License for the specific language governing permissions and
# limitations under the License.

from __future__ import annotations

import contextlib
import inspect
import math
import os
import re
import shutil
import sys
import warnings
from collections import OrderedDict
from contextlib import contextmanager
from functools import partial
from typing import Any, Callable

import torch
import torch.utils.hooks as hooks

from .checkpointing import load_accelerator_state, load_custom_state, save_accelerator_state, save_custom_state
from .data_loader import DataLoaderDispatcher, prepare_data_loader, skip_first_batches
from .logging import get_logger
from .optimizer import AcceleratedOptimizer
from .scheduler import AcceleratedScheduler
from .state import AcceleratorState, GradientState, PartialState, parse_flag_from_env
from .tracking import LOGGER_TYPE_TO_CLASS, GeneralTracker, filter_trackers
from .utils import (
    MODEL_NAME,
    DeepSpeedPlugin,
    DistributedDataParallelKwargs,
    DistributedType,
    DynamoBackend,
    FP8RecipeKwargs,
    FullyShardedDataParallelPlugin,
    GradientAccumulationPlugin,
    GradScalerKwargs,
    InitProcessGroupKwargs,
    IntelPyTorchExtensionPlugin,
    KwargsHandler,
    LoggerType,
    MegatronLMPlugin,
    PrecisionType,
    ProjectConfiguration,
    RNGType,
    TorchDynamoPlugin,
    compare_versions,
    convert_model,
    convert_outputs_to_fp32,
    extract_model_from_parallel,
    gather,
    get_mixed_precision_context_manager,
    get_pretty_name,
    has_transformer_engine_layers,
    is_bf16_available,
    is_deepspeed_available,
    is_fp8_available,
    is_ipex_available,
    is_megatron_lm_available,
    is_torch_version,
    is_tpu_available,
    is_xpu_available,
    pad_across_processes,
    parse_choice_from_env,
    recursively_apply,
    reduce,
    release_memory,
    save,
    wait_for_everyone,
)


if is_deepspeed_available():
    import deepspeed

    from .utils import (
        DeepSpeedEngineWrapper,
        DeepSpeedOptimizerWrapper,
        DeepSpeedSchedulerWrapper,
        DummyOptim,
        DummyScheduler,
    )

if is_fp8_available():
    import transformer_engine.common.recipe as te_recipe
    from transformer_engine.pytorch import fp8_autocast


if is_megatron_lm_available():
    from .utils import (
        MegatronEngine,
        MegatronLMDummyDataLoader,
        MegatronLMDummyScheduler,
        MegatronLMOptimizerWrapper,
        MegatronLMSchedulerWrapper,
        megatron_lm_initialize,
        megatron_lm_prepare_data_loader,
        megatron_lm_prepare_model,
        megatron_lm_prepare_optimizer,
        megatron_lm_prepare_scheduler,
    )

if is_torch_version(">", "1.10.0"):
    from torch.distributed.algorithms.join import Join


if is_tpu_available(check_device=False):
    import torch_xla.distributed.xla_multiprocessing as xmp


try:
    from torch.optim.lr_scheduler import LRScheduler
except ImportError:
    from torch.optim.lr_scheduler import _LRScheduler as LRScheduler

logger = get_logger(__name__)


class Accelerator:
    """
    Creates an instance of an accelerator for distributed training (on multi-GPU, TPU) or mixed precision training.

    Args:
        device_placement (`bool`, *optional*, defaults to `True`):
            Whether or not the accelerator should put objects on device (tensors yielded by the dataloader, model,
            etc...).
        split_batches (`bool`, *optional*, defaults to `False`):
            Whether or not the accelerator should split the batches yielded by the dataloaders across the devices. If
            `True` the actual batch size used will be the same on any kind of distributed processes, but it must be a
            round multiple of the `num_processes` you are using. If `False`, actual batch size used will be the one set
            in your script multiplied by the number of processes.
        mixed_precision (`str`, *optional*):
            Whether or not to use mixed precision training. Choose from 'no','fp16','bf16 or 'fp8'. Will default to the
            value in the environment variable `ACCELERATE_MIXED_PRECISION`, which will use the default value in the
            accelerate config of the current system or the flag passed with the `accelerate.launch` command. 'fp16'
            requires pytorch 1.6 or higher. 'bf16' requires pytorch 1.10 or higher. 'fp8' requires the installation of
            transformers-engine.
        gradient_accumulation_steps (`int`, *optional*, default to 1):
            The number of steps that should pass before gradients are accumulated. A number > 1 should be combined with
            `Accelerator.accumulate`. If not passed, will default to the value in the environment variable
            `ACCELERATE_GRADIENT_ACCUMULATION_STEPS`. Can also be configured through a `GradientAccumulationPlugin`.
        cpu (`bool`, *optional*):
            Whether or not to force the script to execute on CPU. Will ignore GPU available if set to `True` and force
            the execution on one process only.
        deepspeed_plugin (`DeepSpeedPlugin`, *optional*):
            Tweak your DeepSpeed related args using this argument. This argument is optional and can be configured
            directly using *accelerate config*
        fsdp_plugin (`FullyShardedDataParallelPlugin`, *optional*):
            Tweak your FSDP related args using this argument. This argument is optional and can be configured directly
            using *accelerate config*
        megatron_lm_plugin (`MegatronLMPlugin`, *optional*):
            Tweak your MegatronLM related args using this argument. This argument is optional and can be configured
            directly using *accelerate config*
        ipex_plugin (`IntelExtensionPlugin`, *optional*):
            Tweak your Intel Extension for PyTorch related args using this argument for CPU and XPU. This argument is
            optional and can be configured directly using *accelerate config*
        rng_types (list of `str` or [`~utils.RNGType`]):
            The list of random number generators to synchronize at the beginning of each iteration in your prepared
            dataloaders. Should be one or several of:

            - `"torch"`: the base torch random number generator
            - `"cuda"`: the CUDA random number generator (GPU only)
            - `"xla"`: the XLA random number generator (TPU only)
            - `"generator"`: the `torch.Generator` of the sampler (or batch sampler if there is no sampler in your
              dataloader) or of the iterable dataset (if it exists) if the underlying dataset is of that type.

            Will default to `["torch"]` for PyTorch versions <=1.5.1 and `["generator"]` for PyTorch versions >= 1.6.
        log_with (list of `str`, [`~utils.LoggerType`] or [`~tracking.GeneralTracker`], *optional*):
            A list of loggers to be setup for experiment tracking. Should be one or several of:

            - `"all"`
            - `"tensorboard"`
            - `"wandb"`
            - `"comet_ml"`
            If `"all"` is selected, will pick up all available trackers in the environment and initialize them. Can
            also accept implementations of `GeneralTracker` for custom trackers, and can be combined with `"all"`.
        project_config (`ProjectConfiguration`, *optional*):
            A configuration for how saving the state can be handled.
        project_dir (`str`, `os.PathLike`, *optional*):
            A path to a directory for storing data such as logs of locally-compatible loggers and potentially saved
            checkpoints.
        dispatch_batches (`bool`, *optional*):
            If set to `True`, the dataloader prepared by the Accelerator is only iterated through on the main process
            and then the batches are split and broadcast to each process. Will default to `True` for `DataLoader` whose
            underlying dataset is an `IterableDataset`, `False` otherwise.
        even_batches (`bool`, *optional*, defaults to `True`):
            If set to `True`, in cases where the total batch size across all processes does not exactly divide the
            dataset, samples at the start of the dataset will be duplicated so the batch can be divided equally among
            all workers.
        step_scheduler_with_optimizer (`bool`, *optional`, defaults to `True`):
            Set `True` if the learning rate scheduler is stepped at the same time as the optimizer, `False` if only
            done under certain circumstances (at the end of each epoch, for instance).
        kwargs_handlers (`list[KwargHandler]`, *optional*)
            A list of `KwargHandler` to customize how the objects related to distributed training or mixed precision
            are created. See [kwargs](kwargs) for more information.
        dynamo_backend (`str` or `DynamoBackend`, *optional*, defaults to `"no"`):
            Set to one of the possible dynamo backends to optimize your training with torch dynamo.
        gradient_accumulation_plugin (`GradientAccumulationPlugin`, *optional*):
            A configuration for how gradient accumulation should be handled, if more tweaking than just the
            `gradient_accumulation_steps` is needed.

    **Available attributes:**

        - **device** (`torch.device`) -- The device to use.
        - **distributed_type** ([`~utils.DistributedType`]) -- The distributed training configuration.
        - **local_process_index** (`int`) -- The process index on the current machine.
        - **mixed_precision** (`str`) -- The configured mixed precision mode.
        - **num_processes** (`int`) -- The total number of processes used for training.
        - **optimizer_step_was_skipped** (`bool`) -- Whether or not the optimizer update was skipped (because of
          gradient overflow in mixed precision), in which
        case the learning rate should not be changed.
        - **process_index** (`int`) -- The overall index of the current process among all processes.
        - **state** ([`~state.AcceleratorState`]) -- The distributed setup state.
        - **sync_gradients** (`bool`) -- Whether the gradients are currently being synced across all processes.
        - **use_distributed** (`bool`) -- Whether the current configuration is for distributed training.
    """

    def __init__(
        self,
        device_placement: bool = True,
        split_batches: bool = False,
        mixed_precision: PrecisionType | str | None = None,
        gradient_accumulation_steps: int = 1,
        cpu: bool = False,
        deepspeed_plugin: DeepSpeedPlugin | None = None,
        fsdp_plugin: FullyShardedDataParallelPlugin | None = None,
        megatron_lm_plugin: MegatronLMPlugin | None = None,
        ipex_plugin: IntelPyTorchExtensionPlugin | None = None,
        rng_types: list[str | RNGType] | None = None,
        log_with: str | LoggerType | GeneralTracker | list[str | LoggerType | GeneralTracker] | None = None,
        project_dir: str | os.PathLike | None = None,
        project_config: ProjectConfiguration | None = None,
        logging_dir: str | os.PathLike | None = None,
        gradient_accumulation_plugin: GradientAccumulationPlugin | None = None,
        dispatch_batches: bool | None = None,
        even_batches: bool = True,
        step_scheduler_with_optimizer: bool = True,
        kwargs_handlers: list[KwargsHandler] | None = None,
        dynamo_backend: DynamoBackend | str | None = None,
    ):
        if project_config is not None:
            self.project_configuration = project_config
        else:
            self.project_configuration = ProjectConfiguration(project_dir=project_dir)

        if logging_dir is not None:
            warnings.warn(
                "`logging_dir` is deprecated and will be removed in version 0.18.0 of 🤗 Accelerate. Use `project_dir` instead.",
                FutureWarning,
            )
            self.project_configuration.logging_dir = logging_dir
        if project_dir is not None and self.project_dir is None:
            self.project_configuration.project_dir = project_dir
        if mixed_precision is not None:
            mixed_precision = str(mixed_precision)
            if mixed_precision not in PrecisionType:
                raise ValueError(
                    f"Unknown mixed_precision mode: {mixed_precision}. Choose between {PrecisionType.list()}"
                )

        dynamo_plugin = TorchDynamoPlugin() if dynamo_backend is None else TorchDynamoPlugin(backend=dynamo_backend)

        if deepspeed_plugin is None:  # init from env variables
            deepspeed_plugin = (
                DeepSpeedPlugin() if os.environ.get("ACCELERATE_USE_DEEPSPEED", "false") == "true" else None
            )
        else:
            assert isinstance(
                deepspeed_plugin, DeepSpeedPlugin
            ), "`deepspeed_plugin` must be an `accelerate.utils.DeepSpeedPlugin` object."
            os.environ["ACCELERATE_USE_DEEPSPEED"] = "true"  # use DeepSpeed if plugin is provided
        if deepspeed_plugin:
            if not is_deepspeed_available():
                raise ImportError("DeepSpeed is not installed => run `pip install deepspeed` or build it from source.")
            if compare_versions("deepspeed", "<", "0.6.5"):
                raise ImportError("DeepSpeed version must be >= 0.6.5. Please update DeepSpeed.")

            mixed_precision = (
                os.environ.get("ACCELERATE_MIXED_PRECISION", "no") if mixed_precision is None else mixed_precision
            )
            deepspeed_plugin.set_mixed_precision(mixed_precision)
            deepspeed_plugin.set_deepspeed_weakref()

        if os.environ.get("ACCELERATE_USE_FSDP", "false") == "true" or isinstance(
            fsdp_plugin, FullyShardedDataParallelPlugin
        ):
            if is_torch_version("<", "1.12.0"):
                raise ValueError("FSDP requires PyTorch >= 1.12.0")

        if fsdp_plugin is None:  # init from env variables
            fsdp_plugin = (
                FullyShardedDataParallelPlugin() if os.environ.get("ACCELERATE_USE_FSDP", "false") == "true" else None
            )
        else:
            if not isinstance(fsdp_plugin, FullyShardedDataParallelPlugin):
                raise TypeError("`fsdp_plugin` must be a FullyShardedDataParallelPlugin object.")
            os.environ["ACCELERATE_USE_FSDP"] = "true"  # use FSDP if plugin is provided

        if megatron_lm_plugin is None:  # init from env variables
            megatron_lm_plugin = (
                MegatronLMPlugin() if os.environ.get("ACCELERATE_USE_MEGATRON_LM", "false") == "true" else None
            )
        else:
            if not isinstance(megatron_lm_plugin, MegatronLMPlugin):
                raise TypeError("`megatron_lm_plugin` must be a MegatronLMPlugin object.")
            os.environ["ACCELERATE_USE_MEGATRON_LM"] = "true"  # use MegatronLM if plugin is provided

        if megatron_lm_plugin:
            if not is_megatron_lm_available():
                raise ImportError("Megatron is not installed. please build it from source.")

        if ipex_plugin is None:  # init from env variables
            ipex_plugin = IntelPyTorchExtensionPlugin()
        else:
            if not isinstance(ipex_plugin, IntelPyTorchExtensionPlugin):
                raise TypeError("`ipex_plugin` must be a IntelPyTorchExtensionPlugin object.")

        # Kwargs handlers
        self.ddp_handler = None
        self.scaler_handler = None
        self.init_handler = None
        self.fp8_recipe_handler = None
        if kwargs_handlers is not None:
            for handler in kwargs_handlers:
                assert isinstance(
                    handler, KwargsHandler
                ), f"Unsupported kwargs handler passed: {handler}, must be one that inherits `accelerate.utils.KwargsHandler`."
                if isinstance(handler, DistributedDataParallelKwargs):
                    if self.ddp_handler is not None:
                        raise ValueError("You can only pass one `DistributedDataParallelKwargs` in `kwargs_handler`.")
                    else:
                        self.ddp_handler = handler
                elif isinstance(handler, GradScalerKwargs):
                    if self.scaler_handler is not None:
                        raise ValueError("You can only pass one `GradScalerKwargs` in `kwargs_handler`.")
                    else:
                        self.scaler_handler = handler
                elif isinstance(handler, InitProcessGroupKwargs):
                    if self.init_handler is not None:
                        raise ValueError("You can only pass one `InitProcessGroupKwargs` in `kwargs_handler`.")
                    else:
                        self.init_handler = handler
                elif isinstance(handler, FP8RecipeKwargs):
                    if self.fp8_recipe_handler is not None:
                        raise ValueError("You can only pass one `FP8RecipeKwargs` in `kwargs_handler`.")
                    else:
                        self.fp8_recipe_handler = handler

        kwargs = self.init_handler.to_kwargs() if self.init_handler is not None else {}
        self.state = AcceleratorState(
            mixed_precision=mixed_precision,
            cpu=cpu,
            dynamo_plugin=dynamo_plugin,
            deepspeed_plugin=deepspeed_plugin,
            fsdp_plugin=fsdp_plugin,
            megatron_lm_plugin=megatron_lm_plugin,
            ipex_plugin=ipex_plugin,
            _from_accelerator=True,
            **kwargs,
        )

        trackers = filter_trackers(log_with, self.logging_dir)
        if len(trackers) < 1 and log_with is not None:
            warnings.warn(f"`log_with={log_with}` was passed but no supported trackers are currently installed.")
        self.log_with = trackers

        if (
            (mixed_precision != "bf16")
            and getattr(self.state, "downcast_bfloat", False)
            and (self.state.distributedType != DistributedType.TPU)
        ):
            raise ValueError("Can only use `downcast_bf16` when using `mixed_precision='bf16'` and on a TPU")

        if gradient_accumulation_plugin is not None:
            if gradient_accumulation_steps != 1:
                raise ValueError(
                    "You can only pass one of `gradient_accumulation_steps` and `gradient_accumulation_plugin`. Please only pass in the created `GradientAccumulationPlugin` object."
                )
        else:
            gradient_accumulation_steps = int(
                parse_choice_from_env("ACCELERATE_GRADIENT_ACCUMULATION_STEPS", gradient_accumulation_steps)
            )
            gradient_accumulation_plugin = GradientAccumulationPlugin(num_steps=gradient_accumulation_steps)
        self.gradient_state = GradientState(
            gradient_accumulation_plugin=gradient_accumulation_plugin,
        )
        if self.state.distributed_type == DistributedType.TPU:
            if self.gradient_state.num_steps != 1:
                raise ValueError(
                    "Gradient accumulation is not supported on TPU. Please set `gradient_accumulation_steps` to 1 and don't pass in a `GradientAccumulationPlugin` object."
                )

        self.device_placement = device_placement
        self.split_batches = split_batches
        self.dispatch_batches = dispatch_batches
        if dispatch_batches is True and is_torch_version("<", "1.8.0"):
            raise ImportError(
                "Using `DataLoaderDispatcher` requires PyTorch 1.8.0 minimum. You have {torch.__version__}."
            )
        self.even_batches = even_batches
        self.step_scheduler_with_optimizer = step_scheduler_with_optimizer

        # Mixed precision attributes
        self.scaler = None
        self.native_amp = False
        err = "{mode} mixed precision requires {requirement}"
        if (
            self.state.mixed_precision == "fp16"
            and self.device.type != "cpu"
            and self.device.type != "xpu"
            and self.distributed_type not in (DistributedType.DEEPSPEED, DistributedType.MEGATRON_LM)
        ):
            self.native_amp = True
            if not torch.cuda.is_available() and not parse_flag_from_env("ACCELERATE_USE_MPS_DEVICE"):
                raise ValueError(err.format(mode="fp16", requirement="a GPU"))
            kwargs = self.scaler_handler.to_kwargs() if self.scaler_handler is not None else {}
            if self.distributed_type == DistributedType.FSDP:
                from torch.distributed.fsdp.sharded_grad_scaler import ShardedGradScaler

                self.scaler = ShardedGradScaler(**kwargs)
            else:
                self.scaler = torch.cuda.amp.GradScaler(**kwargs)

        elif self.state.mixed_precision == "bf16" and self.distributed_type not in (
            DistributedType.DEEPSPEED,
            DistributedType.MEGATRON_LM,
        ):
            if self.device.type == "cpu":
                self.native_amp = is_torch_version(">=", "1.10")
            elif self.device.type == "xpu":
                self.native_amp = is_torch_version(">=", "1.10")
            else:
                self.native_amp = is_bf16_available(True)
            if mixed_precision == "bf16" and not self.native_amp and not is_tpu_available():
                raise ValueError(err.format(mode="bf16", requirement="PyTorch >= 1.10 and a supported device."))

        # Start of internal step tracking
        self.step = 0

        # Internal references to the training objects
        self._optimizers = []
        self._models = []
        self._schedulers = []
        self._dataloaders = []
        self._custom_objects = []

        # Hooks
        self._load_model_state_pre_hook = OrderedDict()
        self._save_model_state_pre_hook = OrderedDict()

        # RNG Types
        self.rng_types = rng_types
        if self.rng_types is None:
            self.rng_types = ["generator"]

    @property
    def use_distributed(self):
        """
        Whether the Accelerator is configured for distributed training
        """
        return self.state.use_distributed

    @property
    def distributed_type(self):
        return self.state.distributed_type

    @property
    def num_processes(self):
        return self.state.num_processes

    @property
    def process_index(self):
        return self.state.process_index

    @property
    def local_process_index(self):
        return self.state.local_process_index

    @property
    def device(self):
        return self.state.device

    @property
    def project_dir(self):
        return self.project_configuration.project_dir

    @property
    def logging_dir(self):
        return self.project_configuration.logging_dir

    @property
    def save_iteration(self):
        return self.project_configuration.iteration

    @property
    def is_main_process(self):
        """True for one process only."""
        return self.state.is_main_process

    @property
    def is_local_main_process(self):
        """True for one process per server."""
        return self.state.is_local_main_process

    @property
    def use_fp16(self):
        warnings.warn(
            "The `use_fp16` property is deprecated and will be removed in version 1.0 of Accelerate use "
            "`Accelerator.mixed_precision == 'fp16'` instead.",
            FutureWarning,
        )
        return self.mixed_precision != "no"

    @property
    def is_last_process(self):
        return self.process_index == self.num_processes - 1

    @property
    def mixed_precision(self):
        return self.state.mixed_precision

    def on_main_process(self, function: Callable[..., Any] = None):
        """
        A decorator that will run the decorated function on the main process only. Can also be called using the
        `PartialState` class.

        Args:
            function (`Callable`): The function to decorate.

        Example:

        ```python
        >>> from accelerate import Accelerator

        >>> accelerator = Accelerator()


        >>> @accelerator.on_main_process
        ... def print_something():
        ...     print("This will be printed by process 0 only.")


        >>> print_something()
        "This will be printed by process 0 only"
        ```
        """
        # For times when the `Accelerator` object itself utilizes this decorator.
        if function is None:
            if "Accelerator." in self.__qualname__:
                function = self
            else:
                raise ValueError(
                    "The `on_main_process` decorator must be called with a function on an instantiated `Accelerator` object."
                )

        def _inner(*args, **kwargs):
            return PartialState().on_main_process(function)(*args, **kwargs)

        return _inner

    def on_local_main_process(self, function: Callable[..., Any] = None):
        """
        A decorator that will run the decorated function on the local main process only. Can also be called using the
        `PartialState` class.

        Args:
            function (`Callable`): The function to decorate.

        Example:
        ```python
        # Assume we have 2 servers with 4 processes each.
        from accelerate import Accelerator

        accelerator = Accelerator()


        @accelerator.on_local_main_process
        def print_something():
            print("This will be printed by process 0 only on each server.")


        print_something()
        # On server 1:
        "This will be printed by process 0 only"
        # On server 2:
        "This will be printed by process 0 only"
        ```
        """
        # For times when the `Accelerator` object itself utilizes this decorator.
        if function is None:
            if "Accelerator." in self.__qualname__:
                function = self
            else:
                raise ValueError(
                    "The `on_local_main_process` decorator must be called with a function on an instantiated `Accelerator` object."
                )

        def _inner(*args, **kwargs):
            return PartialState().on_local_main_process(function)(*args, **kwargs)

        return _inner

    def on_last_process(self, function: Callable[..., Any]):
        """
        A decorator that will run the decorated function on the last process only. Can also be called using the
        `PartialState` class.

        Args:
            function (`Callable`): The function to decorate.

        Example:
        ```python
        # Assume we have 4 processes.
        from accelerate import Accelerator

        accelerator = Accelerator()


        @accelerator.on_last_process
        def print_something():
            print(f"Printed on process {accelerator.process_index}")


        print_something()
        "Printed on process 3"
        ```
        """
        # For times when the `Accelerator` object itself utilizes this decorator.
        if function is None:
            if "Accelerator." in self.__qualname__:
                function = self
            else:
                raise ValueError(
                    "The `on_last_process` decorator must be called with a function on an instantiated `Accelerator` object."
                )

        def _inner(*args, **kwargs):
            return PartialState().on_last_process(function)(*args, **kwargs)

        return _inner

    def on_process(self, function: Callable[..., Any] = None, process_index: int = None):
        """
        A decorator that will run the decorated function on a given process index only. Can also be called using the
        `PartialState` class.

        Args:
            function (`Callable`, `optional`):
                The function to decorate.
            process_index (`int`, `optional`):
                The index of the process on which to run the function.

        Example:
        ```python
        # Assume we have 4 processes.
        from accelerate import Accelerator

        accelerator = Accelerator()


        @accelerator.on_process(process_index=2)
        def print_something():
            print(f"Printed on process {accelerator.process_index}")


        print_something()
        "Printed on process 2"
        ```
        """
        # Initial construction of the decorator.
        if (self is not None) and (process_index is not None) and (function is None):
            return partial(self.on_process, process_index=process_index)
        # For times when the `Accelerator` object itself utilizes this decorator.
        if function is None:
            if "Accelerator." in self.__qualname__:
                function = self
            else:
                raise ValueError(
                    "The `on_main_process` decorator must be called with a function on an instantiated `Accelerator` object."
                )

        def _inner(*args, **kwargs):
            return PartialState().on_process(function, process_index)(*args, **kwargs)

        return _inner

    def on_local_process(self, function: Callable[..., Any] = None, local_process_index: int = None):
        """
        A decorator that will run the decorated function on a given local process index only. Can also be called using
        the `PartialState` class.

        Args:
            function (`Callable`, *optional*):
                The function to decorate.
            local_process_index (`int`, *optional*):
                The index of the local process on which to run the function.

        Example:
        ```python
        # Assume we have 2 servers with 4 processes each.
        from accelerate import Accelerator

        accelerator = Accelerator()


        @accelerator.on_local_process(local_process_index=2)
        def print_something():
            print(f"Printed on process {accelerator.local_process_index}")


        print_something()
        # On server 1:
        "Printed on process 2"
        # On server 2:
        "Printed on process 2"
        ```
        """
        # Initial construction of the decorator.
        if (self is not None) and (local_process_index is not None) and (function is None):
            return partial(self.on_local_process, local_process_index=local_process_index)
        # For times when the `Accelerator` object itself utilizes this decorator.
        if function is None:
            if "Accelerator." in self.__qualname__:
                function = self
            else:
                raise ValueError(
                    "The `on_main_process` decorator must be called with a function on an instantiated `Accelerator` object."
                )

        def _inner(*args, **kwargs):
            return PartialState().on_local_process(function, local_process_index)(*args, **kwargs)

        return _inner

    @contextmanager
    def main_process_first(self):
        """
        Lets the main process go first inside a with block.

        The other processes will enter the with block after the main process exits.

        Example:

        ```python
        >>> from accelerate import Accelerator

        >>> accelerator = Accelerator()
        >>> with accelerator.main_process_first():
        ...     # This will be printed first by process 0 then in a seemingly
        ...     # random order by the other processes.
        ...     print(f"This will be printed by process {accelerator.process_index}")
        ```
        """
        with self.state.main_process_first():
            yield

    @contextmanager
    def local_main_process_first(self):
        """
        Lets the local main process go inside a with block.

        The other processes will enter the with block after the main process exits.

        Example:

        ```python
        >>> from accelerate import Accelerator

        >>> accelerator = Accelerator()
        >>> with accelerator.local_main_process_first():
        ...     # This will be printed first by local process 0 then in a seemingly
        ...     # random order by the other processes.
        ...     print(f"This will be printed by process {accelerator.local_process_index}")
        ```
        """
        with self.state.local_main_process_first():
            yield

    @contextmanager
    def no_sync(self, model):
        """
        A context manager to disable gradient synchronizations across DDP processes by calling
        `torch.nn.parallel.DistributedDataParallel.no_sync`.

        If `model` is not in DDP, this context manager does nothing

        Args:
            model (`torch.nn.Module`):
                PyTorch Module that was prepared with `Accelerator.prepare`

        Example:

        ```python
        >>> from accelerate import Accelerator

        >>> accelerator = Accelerator()
        >>> dataloader, model, optimizer = accelerator.prepare(dataloader, model, optimizer)
        >>> input_a = next(iter(dataloader))
        >>> input_b = next(iter(dataloader))

        >>> with accelerator.no_sync():
        ...     outputs = model(input_a)
        ...     loss = loss_func(outputs)
        ...     accelerator.backward(loss)
        ...     # No synchronization across processes, only accumulate gradients
        >>> outputs = model(input_b)
        >>> accelerator.backward(loss)
        >>> # Synchronization across all processes
        >>> optimizer.step()
        >>> optimizer.zero_grad()
        ```
        """
        context = contextlib.nullcontext
        if self.use_distributed:
            context = getattr(model, "no_sync", context)

        with context():
            yield

    def _do_sync(self):
        "Sets the right `sync_gradients` context and either resets or increases `self.step`"
        if self.gradient_state.end_of_dataloader:
            self.step = 0
            self.gradient_state._set_sync_gradients(True)
        else:
            self.step += 1
            self.gradient_state._set_sync_gradients((self.step % self.gradient_state.num_steps) == 0)

    @property
    def sync_gradients(self):
        return self.gradient_state.sync_gradients

    @sync_gradients.setter
    def sync_gradients(self, sync_gradients):
        self.gradient_state.sync_gradients = sync_gradients

    @property
    def gradient_accumulation_steps(self):
        return self.gradient_state.num_steps

    @gradient_accumulation_steps.setter
    def gradient_accumulation_steps(self, gradient_accumulation_steps):
        self.gradient_state.plugin_kwargs.update({"num_steps": gradient_accumulation_steps})

    @contextmanager
    def accumulate(self, model):
        """
        A context manager that will lightly wrap around and perform gradient accumulation automatically

        Args:
            model (`torch.nn.Module`):
                PyTorch Module that was prepared with `Accelerator.prepare`

        Example:

        ```python
        >>> from accelerate import Accelerator

        >>> accelerator = Accelerator(gradient_accumulation_steps=1)
        >>> dataloader, model, optimizer, scheduler = accelerator.prepare(dataloader, model, optimizer, scheduler)

        >>> for input, output in dataloader:
        ...     with accelerator.accumulate(model):
        ...         outputs = model(input)
        ...         loss = loss_func(outputs)
        ...         loss.backward()
        ...         optimizer.step()
        ...         scheduler.step()
        ...         optimizer.zero_grad()
        ```
        """
        self._do_sync()
        if self.sync_gradients:
            context = contextlib.nullcontext
        else:
            context = self.no_sync

        with context(model):
            yield

    @contextmanager
    def join_uneven_inputs(self, joinables, even_batches=None):
        """
        A context manager that facilitates distributed training or evaluation on uneven inputs, which acts as a wrapper
        around `torch.distributed.algorithms.join`. This is useful when the total batch size does not evenly divide the
        length of the dataset.

        Args:
            joinables (`list[torch.distributed.algorithms.Joinable]`):
                A list of models or optimizers that subclass `torch.distributed.algorithms.Joinable`. Most commonly, a
                PyTorch Module that was prepared with `Accelerator.prepare` for DistributedDataParallel training.
            even_batches (`bool`, *optional*)
                If set, this will override the value of `even_batches` set in the `Accelerator`. If it is not provided,
                the default `Accelerator` value wil be used.

        <Tip warning={true}>

        `join_uneven_inputs` is only supported for Distributed Data Parallel training on multiple GPUs. For any other
        configuration, this method will have no effect.

        </Tip>

        <Tip warning={true}>

        Overidding `even_batches` will not affect iterable-style data loaders.

        </Tip>

        Example:

        ```python
        >>> from accelerate import Accelerator

        >>> accelerator = Accelerator(even_batches=True)
        >>> ddp_model, optimizer, dataloader = accelerator.prepare(model, optimizer, dataloader)

        >>> with accelerator.join_uneven_inputs([ddp_model], even_batches=False):
        ...     for input, output in dataloader:
        ...         outputs = model(input)
        ...         loss = loss_func(outputs)
        ...         loss.backward()
        ...         optimizer.step()
        ...         optimizer.zero_grad()
        ```
        """
        if is_torch_version("<", "1.10.0"):
            raise ValueError(f"Joining uneven inputs requires PyTorch >= 1.10.0, You have {torch.__version__}.")

        if self.distributed_type in (DistributedType.MULTI_GPU, DistributedType.MULTI_XPU):
            dl_even_batches_values = []

            if even_batches is not None:
                iterable_dl_seen = False
                # override value in batch sampler for map-style datasets
                for dl_idx, dl in enumerate(self._dataloaders):
                    if isinstance(dl, DataLoaderDispatcher):
                        iterable_dl_seen = True
                        continue
                    dl_even_batches_values.append((dl_idx, dl.batch_sampler.even_batches))
                    dl.batch_sampler.even_batches = even_batches

                if iterable_dl_seen:
                    warnings.warn(
                        "Overridding even_batches is only supported for map-style datasets, yet some dataloaders given were iterable"
                    )
            else:
                even_batches = self.even_batches

            enable_join = False if even_batches else True
            try:
                with Join(joinables, enable=enable_join, throw_on_early_termination=False):
                    yield
            finally:
                # reset any batch samplers that have been modified
                for dl_idx, even_batches_value in dl_even_batches_values:
                    self._dataloaders[dl_idx].batch_sampler.even_batches = even_batches_value
        else:
            # Even when disabled, Join expects models to subclass Joinable, so skip entirely for single process runs
            if self.distributed_type != DistributedType.NO:
                warnings.warn(
                    "Joining uneven inputs is only supported for multi-GPU training, as a result `join_uneven_inputs` will have no effect."
                )

            with contextlib.nullcontext(joinables):
                yield

    def print(self, *args, **kwargs):
        """
        Drop in replacement of `print()` to only print once per server.

        Example:

        ```python
        >>> from accelerate import Accelerator

        >>> accelerator = Accelerator()
        >>> accelerator.print("Hello world!")
        ```
        """
        self.state.print(*args, **kwargs)

    def _prepare_one(self, obj, first_pass=False, device_placement=None):
        # First pass of preparation: DataLoader, model, optimizer
        if first_pass:
            if isinstance(obj, torch.utils.data.DataLoader):
                return self.prepare_data_loader(obj, device_placement=device_placement)
            elif isinstance(obj, torch.nn.Module):
                return self.prepare_model(obj, device_placement=device_placement)
            elif isinstance(obj, torch.optim.Optimizer):
                optimizer = self.prepare_optimizer(obj, device_placement=device_placement)
                return optimizer
        # Second pass of preparation: LR scheduler (which need the full list of optimizers)
        elif isinstance(obj, LRScheduler):
            scheduler = self.prepare_scheduler(obj)
            return scheduler
        # Return the unprocessed object if previous criteria was not met
        return obj

    def _prepare_fsdp(self, *args):
        result = []
        for obj in args:
            if isinstance(obj, torch.nn.Module):
                model = obj
                break
        optimizers = []

        self._schedulers = []
        self._models = []
        intermediate_result = []
        for obj in args:
            if isinstance(obj, torch.optim.Optimizer):
                if len(obj.param_groups) > 1:
                    logger.warning(
                        "FSDP Warning: When using FSDP, several parameter groups will be conflated into "
                        "a single one due to nested module wrapping and parameter flattening."
                    )
                try:
                    optimizer = obj.optimizer.__class__(model.parameters(), **obj.optimizer.defaults)
                except TypeError:
                    if "differentiable" in obj.optimizer.defaults:
                        # https://github.com/huggingface/accelerate/issues/801
                        defaults = {k: v for k, v in obj.optimizer.defaults.items() if k != "differentiable"}
                        optimizer = obj.optimizer.__class__(model.parameters(), **defaults)
                    else:
                        raise
                obj = self.prepare_optimizer(optimizer)
                optimizers.append(obj)
            elif isinstance(obj, torch.nn.Module):
                self._models.append(obj)
            intermediate_result.append(obj)

        for obj in intermediate_result:
            if isinstance(obj, AcceleratedScheduler):
                obj.optimizer = optimizers
                for i, opt in enumerate(self._optimizers):
                    if getattr(obj.scheduler, "optimizer", None) == opt.optimizer:
                        obj.scheduler.optimizer = optimizers[i]
                        obj.optimizers = [optimizers[i]]
                        break
                self._schedulers.append(obj)
            result.append(obj)
        self._optimizers = optimizers
        return tuple(result)

    def prepare(self, *args, device_placement=None):
        """
        Prepare all objects passed in `args` for distributed training and mixed precision, then return them in the same
        order.

        Args:
            *args (list of objects):
                Any of the following type of objects:

                - `torch.utils.data.DataLoader`: PyTorch Dataloader
                - `torch.nn.Module`: PyTorch Module
                - `torch.optim.Optimizer`: PyTorch Optimizer
                - `torch.optim.lr_scheduler.LRScheduler`: PyTorch LR Scheduler

            device_placement (`list[bool]`, *optional*):
                Used to customize whether automatic device placement should be performed for each object passed. Needs
                to be a list of the same length as `args`.

        <Tip>

          You don't need to prepare a model if you only use it for inference without any kind of mixed precision

        </Tip>

        Example:

        ```python
        >>> from accelerate import Accelerator

        >>> accelerator = Accelerator()
        >>> # Assume a model, optimizer, data_loader and scheduler are defined
        >>> model, optimizer, data_loader, scheduler = accelerator.prepare(model, optimizer, data_loader, scheduler)
        ```
        """
        if device_placement is None:
            device_placement = [None for _ in args]
        elif self.distributed_type in (DistributedType.DEEPSPEED, DistributedType.MEGATRON_LM):
            raise ValueError("You can't customize device placements with DeepSpeed or Megatron-LM.")
        elif len(device_placement) != len(args):
            raise ValueError(
                f"`device_placement` should be a list with {len(args)} elements (the number of objects passed)."
            )

        if self.distributed_type == DistributedType.FSDP:
            model_count = 0
            optimizer_present = False
            for obj in args:
                if isinstance(obj, torch.nn.Module):
                    model_count += 1
                if isinstance(obj, torch.optim.Optimizer):
                    optimizer_present = True
            if model_count > 1 and optimizer_present:
                raise ValueError(
                    "For FSDP to work with multiple models (>1), "
                    "prepare must be called for all the models before optimizers are created. "
                    "Then pass the optimizers to the prepare call in the same order as corresponding models."
                )
            elif model_count == 1 and optimizer_present:
                logger.warning(
                    "FSDP Warning: When using FSDP, "
                    "it is efficient and recommended to call prepare for the model before creating the optimizer"
                )

        # On TPUs, putting the model on the XLA device will create new parameters, so the corresponding optimizer will
        # have parameters disconnected from the model (so no training :-( ).
        # If the model and optimizer have parameters on different devices we raise an error.
        if self.distributed_type == DistributedType.TPU:
            model_device, optimizer_device = self._get_devices()
            if model_device is not None and optimizer_device is not None and model_device != optimizer_device:
                raise ValueError(
                    "The model and the optimizer parameters are not on the same device, which probably means you "
                    "created an optimizer around your model **before** putting on the device. Make sure the line "
                    "model.to(device) is before the optimizer creation in your script or remove it entirely and use "
                    "the flag default value for `device_placement` in your `Accelerator` to let it handle that "
                    "part for you."
                )

        # If we're dealing with device placement, this deals with that by...
        tpu_should_fix_optimizer = self.device_placement and self.distributed_type == DistributedType.TPU
        if tpu_should_fix_optimizer or self.mixed_precision == "fp8":
            # 1. grabbing old model parameters
            old_named_params = self._get_named_parameters(*args)

        if self.distributed_type in [DistributedType.MULTI_CPU, DistributedType.NO]:
            if self.device.type == "cpu" and self.state.ipex_plugin is not None:
                args = self._prepare_ipex(*args)
        elif self.distributed_type in [DistributedType.MULTI_XPU]:
            if self.device.type == "xpu" and self.state.ipex_plugin is not None:
                args = self._prepare_ipex(*args)
        if self.distributed_type == DistributedType.DEEPSPEED:
            result = self._prepare_deepspeed(*args)
        elif self.distributed_type == DistributedType.MEGATRON_LM:
            result = self._prepare_megatron_lm(*args)
        else:
            result = tuple(
                self._prepare_one(obj, first_pass=True, device_placement=d) for obj, d in zip(args, device_placement)
            )
            result = tuple(self._prepare_one(obj, device_placement=d) for obj, d in zip(result, device_placement))

        if tpu_should_fix_optimizer or self.mixed_precision == "fp8":
            # 2. grabbing new model parameters
            new_named_params = self._get_named_parameters(*result)
            # 3. building a map from the first to the second
            mapping = {p: new_named_params[n] for n, p in old_named_params.items()}
            # 4. using that map to update the parameters of the optimizer
            for obj in result:
                if isinstance(obj, torch.optim.Optimizer):
                    obj._switch_parameters(mapping)

        if self.distributed_type == DistributedType.FSDP and model_count == 1 and optimizer_present:
            result = self._prepare_fsdp(*result)

        return result if len(result) > 1 else result[0]

    def prepare_model(self, model: torch.nn.Module, device_placement=None):
        """
        Prepares a PyTorch model for training in any distributed setup. It is recommended to use
        [`Accelerator.prepare`] instead.

        Args:
            model (`torch.nn.Module`):
                A PyTorch model to prepare. You don't need to prepare a model if it is used only for inference without
                any kind of mixed precision
            device_placement (`bool`, *optional*):
                Whether or not to place the model on the proper device. Will default to `self.device_placement`.

        Example:

        ```python
        >>> from accelerate import Accelerator

        >>> accelerator = Accelerator()
        >>> # Assume a model is defined
        >>> model = accelerator.prepare_model(model)
        ```
        """
        if device_placement is None:
            device_placement = self.device_placement and self.distributed_type != DistributedType.FSDP
        self._models.append(model)
        # We check only for models loaded with `accelerate`

        # Checks if any of the child module has the attribute `hf_device_map`.
        has_hf_device_map = False
        for m in model.modules():
            if hasattr(m, "hf_device_map"):
                has_hf_device_map = True
                break

        if getattr(model, "is_loaded_in_8bit", False) and getattr(model, "hf_device_map", False):
            model_devices = set(model.hf_device_map.values())
            if len(model_devices) > 1:
                raise ValueError(
                    "You can't train a model that has been loaded in 8-bit precision on multiple devices."
                )

            current_device_index = list(model_devices)[0]
            if torch.device(current_device_index) != self.device:
                # if on the first device (GPU 0) we don't care
                if (self.device.index is not None) or (current_device_index != 0):
                    raise ValueError(
                        "You can't train a model that has been loaded in 8-bit precision on a different device than the one "
                        "you're training on. Make sure you loaded the model on the correct device using for example `device_map={'':torch.cuda.current_device()}"
                        "you're training on. Make sure you loaded the model on the correct device using for example `device_map={'':torch.cuda.current_device() or device_map={'':torch.xpu.current_device()}"
                    )

            if "cpu" in model_devices or "disk" in model_devices:
                raise ValueError(
                    "You can't train a model that has been loaded in 8-bit precision with CPU or disk offload."
                )
        elif device_placement and not has_hf_device_map:
            model = model.to(self.device)

        if self.distributed_type in (DistributedType.MULTI_GPU, DistributedType.MULTI_XPU):
            if any(p.requires_grad for p in model.parameters()):
                kwargs = self.ddp_handler.to_kwargs() if self.ddp_handler is not None else {}
                model = torch.nn.parallel.DistributedDataParallel(
                    model, device_ids=[self.local_process_index], output_device=self.local_process_index, **kwargs
                )
        elif self.distributed_type == DistributedType.FSDP:
            from torch.distributed.fsdp.fully_sharded_data_parallel import FullyShardedDataParallel as FSDP

            # Check if the model is already a FSDP model due to `Manual Wrapping` and if so,
            # don't wrap it again
            if type(model) != FSDP:
                self.state.fsdp_plugin.set_auto_wrap_policy(model)
                fsdp_plugin = self.state.fsdp_plugin
                kwargs = {
                    "sharding_strategy": fsdp_plugin.sharding_strategy,
                    "cpu_offload": fsdp_plugin.cpu_offload,
                    "auto_wrap_policy": fsdp_plugin.auto_wrap_policy,
                    "backward_prefetch": fsdp_plugin.backward_prefetch,
                    "mixed_precision": fsdp_plugin.mixed_precision_policy,
                    "ignored_modules": fsdp_plugin.ignored_modules,
                    "device_id": self.device,
                }
                signature = inspect.signature(FSDP.__init__).parameters.keys()
                if "limit_all_gathers" in signature:
                    kwargs["limit_all_gathers"] = fsdp_plugin.limit_all_gathers
                if "use_orig_params" in signature:
                    kwargs["use_orig_params"] = fsdp_plugin.use_orig_params
                model = FSDP(model, **kwargs)
            self._models[-1] = model
        elif self.distributed_type == DistributedType.MULTI_CPU:
            kwargs = self.ddp_handler.to_kwargs() if self.ddp_handler is not None else {}
            model = torch.nn.parallel.DistributedDataParallel(model, **kwargs)
        if self.native_amp:
            model._original_forward = model.forward
            if self.mixed_precision == "fp16" and is_torch_version(">=", "1.10"):
                model.forward = torch.cuda.amp.autocast(dtype=torch.float16)(model.forward)
            elif self.mixed_precision == "bf16" and self.distributed_type != DistributedType.TPU:
                model.forward = torch.autocast(device_type=self.device.type, dtype=torch.bfloat16)(model.forward)
            else:
                model.forward = torch.cuda.amp.autocast()(model.forward)
            model.forward = convert_outputs_to_fp32(model.forward)
        elif self.mixed_precision == "fp8":
            if not has_transformer_engine_layers(model):
                with torch.no_grad():
                    convert_model(model)
                model._converted_to_transformer_engine = True
            model._original_forward = model.forward

            kwargs = self.fp8_recipe_handler.to_kwargs() if self.fp8_recipe_handler is not None else {}
            if "fp8_format" in kwargs:
                kwargs["fp8_format"] = getattr(te_recipe.Format, kwargs["fp8_format"])
            fp8_recipe = te_recipe.DelayedScaling(**kwargs)
            cuda_device_capacity = torch.cuda.get_device_capability()
            fp8_enabled = cuda_device_capacity[0] >= 9 or (
                cuda_device_capacity[0] == 8 and cuda_device_capacity[1] >= 9
            )
            if not fp8_enabled:
                logger.warn(
                    f"The current device has compute capability of {cuda_device_capacity} which is "
                    "insufficient for FP8 mixed precision training (requires a GPU Hopper/Ada Lovelace "
                    "or higher, compute capability of 8.9 or higher). Will use FP16 instead."
                )
            model.forward = fp8_autocast(enabled=fp8_enabled, fp8_recipe=fp8_recipe)(model.forward)
        if self.distributed_type == DistributedType.TPU and self.state.fork_launched:
            model = xmp.MpModelWrapper(model).to(self.device)
        # torch.compile should be called last.
        if self.state.dynamo_plugin.backend != DynamoBackend.NO:
            if not is_torch_version(">=", "2.0"):
                raise ValueError("Using `torch.compile` requires PyTorch 2.0 or higher.")
            model = torch.compile(model, **self.state.dynamo_plugin.to_kwargs())
        return model

    def _prepare_deepspeed(self, *args):
        deepspeed_plugin = self.state.deepspeed_plugin

        is_dataloader_present = any(isinstance(obj, torch.utils.data.DataLoader) for obj in args)
        if deepspeed_plugin.deepspeed_config["train_micro_batch_size_per_gpu"] == "auto" or is_dataloader_present:
            result = [
                self._prepare_one(obj, first_pass=True) if isinstance(obj, torch.utils.data.DataLoader) else obj
                for obj in args
            ]

            batch_sizes = [obj.batch_size for obj in args if hasattr(obj, "batch_size")]
            if self.split_batches:
                batch_sizes = [batch_size // self.num_processes for batch_size in batch_sizes]

            if any(bs is None for bs in batch_sizes):
                raise ValueError(
                    "At least one of the dataloaders passed to `accelerate.prepare()` has `None` as batch size."
                    "Please set an integer value in `train_micro_batch_size_per_gpu` in the deepspeed config file"
                    "or assign integer value to `AcceleratorState().deepspeed_plugin.deepspeed_config['train_micro_batch_size_per_gpu']`."
                )
            if len(batch_sizes) == 0:
                raise ValueError(
                    "When using DeepSpeed `accelerate.prepare()` requires you to pass at least one of training or evaluation dataloaders "
                    "or alternatively set an integer value in `train_micro_batch_size_per_gpu` in the deepspeed config file"
                    "or assign integer value to `AcceleratorState().deepspeed_plugin.deepspeed_config['train_micro_batch_size_per_gpu']`."
                )

            batch_size_per_device = min(batch_sizes) if deepspeed_plugin.is_train_batch_min else max(batch_sizes)
            if len(batch_sizes) > 1:
                logger.info(
                    "Since you passed both train and evaluation dataloader, `is_train_batch_min` (here "
                    f"{deepspeed_plugin.is_train_batch_min} will decide the `train_batch_size` ({batch_size_per_device})."
                )
        else:
            batch_size_per_device = deepspeed_plugin.deepspeed_config["train_micro_batch_size_per_gpu"]
            result = [obj for obj in args]

        if self.gradient_accumulation_steps != deepspeed_plugin.deepspeed_config["gradient_accumulation_steps"]:
            logger.info(
                f"Updating DeepSpeed's gradient accumulation steps to {self.gradient_accumulation_steps} from "
                f"{deepspeed_plugin.deepspeed_config['gradient_accumulation_steps']}."
            )
            deepspeed_plugin.deepspeed_config["gradient_accumulation_steps"] = self.gradient_accumulation_steps
        config_kwargs = {
            "train_micro_batch_size_per_gpu": batch_size_per_device,
            "train_batch_size": batch_size_per_device
            * deepspeed_plugin.deepspeed_config["gradient_accumulation_steps"]
            * self.num_processes,
            "gradient_clipping": 1.0,
            "zero_optimization.stage3_gather_16bit_weights_on_model_save": False,
        }

        model = None
        optimizer = None
        scheduler = None
        for obj in result:
            if isinstance(obj, torch.nn.Module):
                model = obj
            elif isinstance(obj, (torch.optim.Optimizer, DummyOptim)):
                optimizer = obj
            elif (isinstance(obj, (LRScheduler, DummyScheduler))) or (
                type(obj).__name__ in deepspeed.runtime.lr_schedules.VALID_LR_SCHEDULES
            ):
                scheduler = obj

        if optimizer is not None:
            if "optimizer" in deepspeed_plugin.deepspeed_config and not isinstance(optimizer, (DummyOptim)):
                raise ValueError(
                    "You cannot specify an optimizer in the config file and in the code at the same time. "
                    "Please remove the optimizer from the config file or "
                    "create `accelerate.utils.DummyOptim` in the code."
                )
            elif "optimizer" not in deepspeed_plugin.deepspeed_config and isinstance(optimizer, (DummyOptim)):
                raise ValueError(
                    "You cannot create a `DummyOptim` without specifying an optimizer in the config file."
                )

            if isinstance(optimizer, (torch.optim.Optimizer)):
                deepspeed_plugin.deepspeed_config["zero_allow_untested_optimizer"] = True

        if scheduler is not None:
            if "scheduler" in deepspeed_plugin.deepspeed_config and not isinstance(scheduler, (DummyScheduler)):
                raise ValueError(
                    "You cannot specify a scheduler in the config file and in the code at the same time. "
                    "Please remove the scheduler from the config file or "
                    "create `accelerate.utils.DummyScheduler` in the code."
                )
            elif "scheduler" not in deepspeed_plugin.deepspeed_config and isinstance(scheduler, (DummyScheduler)):
                raise ValueError(
                    "You cannot create a `DummyScheduler` without specifying a scheduler in the config file."
                )

        if optimizer is not None and scheduler is not None:
            if isinstance(optimizer, (DummyOptim)) and not isinstance(scheduler, (DummyScheduler)):
                raise ValueError(
                    "You can only specify `accelerate.utils.DummyScheduler` in the code when using "
                    "`accelerate.utils.DummyOptim`."
                )

        if model is not None:
            if hasattr(model, "config"):
                hidden_size = (
                    max(model.config.hidden_sizes)
                    if getattr(model.config, "hidden_sizes", None)
                    else getattr(model.config, "hidden_size", None)
                )
                if hidden_size is not None:
                    config_kwargs.update(
                        {
                            "zero_optimization.reduce_bucket_size": hidden_size * hidden_size,
                            "zero_optimization.stage3_prefetch_bucket_size": 0.9 * hidden_size * hidden_size,
                            "zero_optimization.stage3_param_persistence_threshold": 10 * hidden_size,
                        }
                    )

            if isinstance(optimizer, (DummyOptim)):
                config_kwargs.update(
                    {"optimizer.params.lr": optimizer.lr, "optimizer.params.weight_decay": optimizer.weight_decay}
                )
            if isinstance(scheduler, (DummyScheduler)):
                config_kwargs.update(
                    {
                        "scheduler.params.warmup_min_lr": 0,
                        "scheduler.params.warmup_max_lr": scheduler.optimizer.lr,
                        "scheduler.params.warmup_num_steps": scheduler.warmup_num_steps,
                    }
                )
                if scheduler.total_num_steps is not None:
                    config_kwargs["scheduler.params.total_num_steps"] = (
                        math.ceil(scheduler.total_num_steps / self.num_processes)
                        if not self.split_batches
                        else scheduler.total_num_steps
                    )
            deepspeed_plugin.deepspeed_config_process(must_match=False, **config_kwargs)
            self.deepspeed_config = deepspeed_plugin.deepspeed_config
            kwargs = dict(model=model, config_params=self.deepspeed_config)
            if optimizer is not None:
                if isinstance(optimizer, (DummyOptim)):
                    kwargs["model_parameters"] = optimizer.params
                else:
                    if (
                        self.deepspeed_config["zero_optimization"].get("offload_optimizer", {}).get("device", "none")
                        != "none"
                    ):
                        from deepspeed.ops.adam import DeepSpeedCPUAdam

                        defaults = {k: v for k, v in optimizer.defaults.items() if k in ["lr", "weight_decay"]}
                        optimizer = DeepSpeedCPUAdam(optimizer.param_groups, **defaults)
                    kwargs["optimizer"] = optimizer
                    if scheduler is not None:
                        if type(scheduler).__name__ in deepspeed.runtime.lr_schedules.VALID_LR_SCHEDULES:
                            kwargs["lr_scheduler"] = scheduler

            engine, optimizer, _, lr_scheduler = deepspeed.initialize(**kwargs)
            if optimizer is not None:
                optimizer = DeepSpeedOptimizerWrapper(optimizer)
            if scheduler is not None:
                if lr_scheduler is None:
                    scheduler = AcceleratedScheduler(
                        scheduler,
                        optimizer,
                        step_with_optimizer=self.step_scheduler_with_optimizer,
                        split_batches=self.split_batches,
                    )
                else:
                    scheduler = DeepSpeedSchedulerWrapper(lr_scheduler, optimizer)

            for i in range(len(result)):
                if isinstance(result[i], torch.nn.Module):
                    result[i] = engine
                elif isinstance(result[i], (torch.optim.Optimizer, DummyOptim)):
                    result[i] = optimizer
                elif (isinstance(result[i], (LRScheduler, DummyScheduler))) or (
                    type(result[i]).__name__ in deepspeed.runtime.lr_schedules.VALID_LR_SCHEDULES
                ):
                    result[i] = scheduler
            # pointing for deepspeed_engine_wrapped.backward()
            self.deepspeed_engine_wrapped = DeepSpeedEngineWrapper(engine)
            self._models.append(engine)
            if optimizer is not None:
                self._optimizers.append(optimizer)
            if scheduler is not None:
                self._schedulers.append(scheduler)
            if len(self._models) > 1:
                raise AssertionError(
                    "You can't use same `Accelerator()` instance with multiple models when using DeepSpeed"
                )
        return tuple(result)

    def _prepare_megatron_lm(self, *args):
        megatron_lm_plugin = self.state.megatron_lm_plugin
        if not megatron_lm_plugin.megatron_dataset_flag:
            batch_sizes = [obj.batch_size for obj in args if hasattr(obj, "batch_size")]
            if len(batch_sizes) == 0:
                raise ValueError(
                    "You must specify a training or evaluation dataloader in `accelerate.prepare()` when using Megatron-LM."
                )

            micro_batch_size = min(batch_sizes) if megatron_lm_plugin.is_train_batch_min else max(batch_sizes)
            if len(batch_sizes) > 1:
                logger.info(
                    "Since you passed both train and evaluation dataloader, `is_train_batch_min` (here "
                    f"{megatron_lm_plugin.is_train_batch_min} will decide the `train_batch_size` ({micro_batch_size})."
                )
        else:
            for obj in args:
                if isinstance(obj, MegatronLMDummyDataLoader):
                    micro_batch_size = obj.dataset_args["micro_batch_size"]
                    break

        dp_degree = self.num_processes // (megatron_lm_plugin.tp_degree * megatron_lm_plugin.pp_degree)
        megatron_lm_plugin.set_training_args(micro_batch_size, dp_degree)

        model = None
        optimizer = None
        scheduler = None
        is_dummy_scheduler = False
        batch_data = None
        for obj in args:
            if isinstance(obj, torch.utils.data.DataLoader) and batch_data is None:
                batch_data = next(iter(obj))
            if isinstance(obj, torch.nn.Module):
                model = obj
            elif isinstance(obj, (torch.optim.Optimizer)):
                optimizer = obj
            elif isinstance(obj, (LRScheduler, MegatronLMDummyScheduler)):
                scheduler = obj

        if model is not None:
            megatron_lm_plugin.set_network_size_args(model, batch_data)
        if optimizer is not None:
            megatron_lm_plugin.set_optimizer_type(optimizer)
        if scheduler is not None:
            is_dummy_scheduler = isinstance(scheduler, MegatronLMDummyScheduler)
            if not is_dummy_scheduler:
                raise ValueError(
                    "You can't use a custom scheduler with Megatron-LM. Please use the `accelerate.utils.MegatronLMDummyScheduler` instead."
                )
            megatron_lm_plugin.set_scheduler_args(scheduler)

        # initialize megatron-lm
        megatron_lm_initialize(self, args_defaults=megatron_lm_plugin.megatron_lm_default_args)
        counter = 0
        result = []
        for obj in args:
            if isinstance(obj, torch.utils.data.DataLoader):
                result.append(megatron_lm_prepare_data_loader(self, obj))
                counter += 1
            elif isinstance(obj, MegatronLMDummyDataLoader):
                if counter == 0:
                    obj.set_megatron_data_args()
                    dataloaders = megatron_lm_prepare_data_loader(self, obj)
                result.append(dataloaders[counter])
                counter += 1
            else:
                result.append(obj)

        if model is not None:
            model = megatron_lm_prepare_model(self)
        if optimizer is not None:
            optimizer = megatron_lm_prepare_optimizer(self, model)
        if scheduler is not None:
            scheduler = megatron_lm_prepare_scheduler(self, optimizer, scheduler)

        if model is not None:
            model = MegatronEngine(self, model, optimizer, scheduler)
        if optimizer is not None:
            optimizer = MegatronLMOptimizerWrapper(optimizer)
        if scheduler is not None:
            scheduler = MegatronLMSchedulerWrapper(scheduler, optimizer)

        for i in range(len(result)):
            if isinstance(result[i], torch.nn.Module):
                result[i] = model
            elif isinstance(result[i], torch.optim.Optimizer):
                result[i] = optimizer
            elif isinstance(result[i], MegatronLMDummyScheduler):
                result[i] = scheduler
        if model is not None:
            self._models.append(model)
        if optimizer is not None:
            self._optimizers.append(optimizer)
        if scheduler is not None:
            self._schedulers.append(scheduler)
        if len(self._models) > 1:
            raise AssertionError(
                "You can't use same `Accelerator()` instance with multiple models when using Megatron-LM"
            )
        return tuple(result)

    def _prepare_ipex(self, *args):
        if not is_ipex_available():
            raise ImportError(
                "Using IPEX but IPEX is not installed or IPEX's version does not match current PyTorch, please refer"
                " to https://github.com/intel/intel-extension-for-pytorch."
            )
        import intel_extension_for_pytorch as ipex

        model = None
        optimizer = None
        result = [obj for obj in args]
        for obj in result:
            if isinstance(obj, torch.nn.Module):
                model = obj
            elif isinstance(obj, (torch.optim.Optimizer)):
                optimizer = obj
        if optimizer is not None:
            model, optimizer = ipex.optimize(model, optimizer=optimizer, inplace=True, level="O1")
            model.forward = torch.cpu.amp.autocast()(model.forward)
        for i in range(len(result)):
            if isinstance(result[i], torch.nn.Module):
                result[i] = model
            elif isinstance(result[i], (torch.optim.Optimizer)):
                result[i] = optimizer
        return tuple(result)

    def prepare_data_loader(self, data_loader: torch.utils.data.DataLoader, device_placement=None):
        """
        Prepares a PyTorch DataLoader for training in any distributed setup. It is recommended to use
        [`Accelerator.prepare`] instead.

        Args:
            data_loader (`torch.utils.data.DataLoader`):
                A vanilla PyTorch DataLoader to prepare
            device_placement (`bool`, *optional*):
                Whether or not to place the batches on the proper device in the prepared dataloader. Will default to
                `self.device_placement`.

        Example:

        ```python
        >>> import torch
        >>> from accelerate import Accelerator

        >>> accelerator = Accelerator()
        >>> data_loader = torch.utils.data.DataLoader(...)
        >>> data_loader = accelerator.prepare_data_loader(data_loader, device_placement=True)
        ```
        """
        if device_placement is None:
            device_placement = self.device_placement if self.distributed_type != DistributedType.TPU else False
        prepared_data_loader = prepare_data_loader(
            data_loader,
            self.device,
            num_processes=self.num_processes,
            process_index=self.process_index,
            split_batches=self.split_batches,
            put_on_device=device_placement,
            rng_types=self.rng_types.copy(),
            dispatch_batches=self.dispatch_batches,
            even_batches=self.even_batches,
        )
        self._dataloaders.append(prepared_data_loader)
        return prepared_data_loader

    def prepare_optimizer(self, optimizer: torch.optim.Optimizer, device_placement=None):
        """
        Prepares a PyTorch Optimizer for training in any distributed setup. It is recommended to use
        [`Accelerator.prepare`] instead.

        Args:
            optimizer (`torch.optim.Optimizer`):
                A vanilla PyTorch optimizer to prepare
            device_placement (`bool`, *optional*):
                Whether or not to place the optimizer on the proper device. Will default to `self.device_placement`.

        Example:

        ```python
        >>> import torch
        >>> from accelerate import Accelerator

        >>> accelerator = Accelerator()
        >>> optimizer = torch.optim.Adam(...)
        >>> optimizer = accelerator.prepare_optimizer(optimizer, device_placement=True)
        ```
        """
        if device_placement is None:
            device_placement = self.device_placement
        optimizer = AcceleratedOptimizer(optimizer, device_placement=device_placement, scaler=self.scaler)
        self._optimizers.append(optimizer)
        return optimizer

    def prepare_scheduler(self, scheduler: LRScheduler):
        """
        Prepares a PyTorch Scheduler for training in any distributed setup. It is recommended to use
        [`Accelerator.prepare`] instead.

        Args:
            scheduler (`torch.optim.lr_scheduler.LRScheduler`):
                A vanilla PyTorch scheduler to prepare

        Example:

        ```python
        >>> import torch
        >>> from accelerate import Accelerator

        >>> accelerator = Accelerator()
        >>> optimizer = torch.optim.Adam(...)
        >>> scheduler = torch.optim.lr_scheduler.LambdaLR(optimizer, ...)
        >>> scheduler = accelerator.prepare_scheduler(scheduler)
        ```
        """
        # We try to find the optimizer associated with `scheduler`, the default is the full list.
        optimizer = self._optimizers
        for opt in self._optimizers:
            if getattr(scheduler, "optimizer", None) == opt.optimizer:
                optimizer = opt
                break
        scheduler = AcceleratedScheduler(
            scheduler,
            optimizer,
            step_with_optimizer=self.step_scheduler_with_optimizer,
            split_batches=self.split_batches,
        )
        self._schedulers.append(scheduler)
        return scheduler

    def backward(self, loss, **kwargs):
        """
        Scales the gradients in accordance to the `GradientAccumulationPlugin` and calls the correct `backward()` based
        on the configuration.

        Should be used in lieu of `loss.backward()`.

        Example:

        ```python
        >>> from accelerate import Accelerator

        >>> accelerator = Accelerator(gradient_accumulation_steps=2)
        >>> outputs = model(inputs)
        >>> loss = loss_fn(outputs, labels)
        >>> accelerator.backward(loss)
        ```
        """
        if self.distributed_type != DistributedType.DEEPSPEED:
            # deepspeed handles loss scaling by gradient_accumulation_steps in its `backward`
            loss = loss / self.gradient_accumulation_steps
        if self.distributed_type == DistributedType.DEEPSPEED:
            self.deepspeed_engine_wrapped.backward(loss, **kwargs)
        elif self.distributed_type == DistributedType.MEGATRON_LM:
            return
        elif self.scaler is not None:
            self.scaler.scale(loss).backward(**kwargs)
        else:
            loss.backward(**kwargs)

    def unscale_gradients(self, optimizer=None):
        """
        Unscale the gradients in mixed precision training with AMP. This is a noop in all other settings.

        Likely should be called through [`Accelerator.clip_grad_norm_`] or [`Accelerator.clip_grad_value_`]

        Args:
            optimizer (`torch.optim.Optimizer` or `list[torch.optim.Optimizer]`, *optional*):
                The optimizer(s) for which to unscale gradients. If not set, will unscale gradients on all optimizers
                that were passed to [`~Accelerator.prepare`].

        Example:

        ```python
        >>> from accelerate import Accelerator

        >>> accelerator = Accelerator()
        >>> model, optimizer = accelerator.prepare(model, optimizer)
        >>> outputs = model(inputs)
        >>> loss = loss_fn(outputs, labels)
        >>> accelerator.backward(loss)
        >>> accelerator.unscale_gradients(optimizer=optimizer)
        ```
        """
        if self.native_amp and self.mixed_precision == "fp16":
            if optimizer is None:
                # TODO: this unscales all optimizers where we should only unscale the one where parameters are.
                optimizer = self._optimizers
            elif not isinstance(optimizer, (tuple, list)):
                optimizer = [optimizer]
            for opt in optimizer:
                while isinstance(opt, AcceleratedOptimizer):
                    opt = opt.optimizer
                self.scaler.unscale_(opt)

    def clip_grad_norm_(self, parameters, max_norm, norm_type=2):
        """
        Should be used in place of `torch.nn.utils.clip_grad_norm_`.

        Returns:
            `torch.Tensor`: Total norm of the parameter gradients (viewed as a single vector).

        Example:

        ```python
        >>> from accelerate import Accelerator

        >>> accelerator = Accelerator(gradient_accumulation_steps=2)
        >>> dataloader, model, optimizer, scheduler = accelerator.prepare(dataloader, model, optimizer, scheduler)

        >>> for input, target in dataloader:
        ...     optimizer.zero_grad()
        ...     output = model(input)
        ...     loss = loss_func(output, target)
        ...     accelerator.backward(loss)
        ...     if accelerator.sync_gradients:
        ...         accelerator.clip_grad_norm_(model.parameters(), max_grad_norm)
        ...     optimizer.step()
        ```
        """
        if self.distributed_type == DistributedType.FSDP:
            self.unscale_gradients()
            parameters = [p for p in parameters]
            for model in self._models:
                if parameters == [p for p in model.parameters()]:
                    return model.clip_grad_norm_(max_norm, norm_type)
        elif self.distributed_type == DistributedType.DEEPSPEED:
            # `accelerator.backward(loss)` is doing that automatically. Therefore, its implementation is not needed
            # We cannot return the gradient norm because DeepSpeed does it.
            return None
        self.unscale_gradients()
        return torch.nn.utils.clip_grad_norm_(parameters, max_norm, norm_type=norm_type)

    def clip_grad_value_(self, parameters, clip_value):
        """
        Should be used in place of `torch.nn.utils.clip_grad_value_`.

        Example:

        ```python
        >>> from accelerate import Accelerator

        >>> accelerator = Accelerator(gradient_accumulation_steps=2)
        >>> dataloader, model, optimizer, scheduler = accelerator.prepare(dataloader, model, optimizer, scheduler)

        >>> for input, target in dataloader:
        ...     optimizer.zero_grad()
        ...     output = model(input)
        ...     loss = loss_func(output, target)
        ...     accelerator.backward(loss)
        ...     if accelerator.sync_gradients:
        ...         accelerator.clip_grad_value_(model.parameters(), clip_value)
        ...     optimizer.step()
        ```
        """
        if self.distributed_type in [DistributedType.DEEPSPEED, DistributedType.FSDP]:
            raise Exception("DeepSpeed and FSDP  do not support `clip_grad_value_`. Use `clip_grad_norm_` instead.")
        self.unscale_gradients()
        torch.nn.utils.clip_grad_value_(parameters, clip_value)

    def gather(self, tensor):
        """
        Gather the values in *tensor* across all processes and concatenate them on the first dimension. Useful to
        regroup the predictions from all processes when doing evaluation.

        Note:
            This gather happens in all processes.

        Args:
            tensor (`torch.Tensor`, or a nested tuple/list/dictionary of `torch.Tensor`):
                The tensors to gather across all processes.

        Returns:
            `torch.Tensor`, or a nested tuple/list/dictionary of `torch.Tensor`: The gathered tensor(s). Note that the
            first dimension of the result is *num_processes* multiplied by the first dimension of the input tensors.

        Example:

        ```python
        >>> # Assuming four processes
        >>> import torch
        >>> from accelerate import Accelerator

        >>> accelerator = Accelerator()
        >>> process_tensor = torch.tensor([accelerator.process_index])
        >>> gathered_tensor = accelerator.gather(process_tensor)
        >>> gathered_tensor
        tensor([0, 1, 2, 3])
        ```
        """
        return gather(tensor)

    def gather_for_metrics(self, tensor):
        """
        Gathers `tensor` and potentially drops duplicates in the last batch if on a distributed system. Should be used
        for gathering the inputs and targets for metric calculation.

        Args:
            tensor (`torch.Tensor`, or a nested tuple/list/dictionary of `torch.Tensor`):
                The tensors for calculating metrics across all processes.

        Example:

        ```python
        >>> # Assuming two processes, with a batch size of 5 on a dataset with 9 samples
        >>> import torch
        >>> from accelerate import Accelerator

        >>> accelerator = Accelerator()
        >>> dataloader = torch.utils.data.DataLoader(range(9), batch_size=5)
        >>> dataloader = accelerator.prepare(dataloader)
        >>> batch = next(iter(dataloader))
        >>> gathered_items = accelerator.gather_for_metrics(batch)
        >>> len(gathered_items)
        9
        ```
        """
        tensor = self.gather(tensor)
        if self.use_distributed:
            if self.gradient_state.remainder == -1:
                logger.info(
                    "The used dataset had no length, returning gathered tensors. You should drop the remainder yourself."
                )
                return tensor
            try:
                # Then see if we're on the last batch of our eval dataloader
                if self.gradient_state.end_of_dataloader and self.gradient_state.remainder > 0:
                    # Last batch needs to be truncated on distributed systems as it contains additional samples
                    def _adjust_samples(tensor):
                        return tensor[: self.gradient_state.remainder]

                    return recursively_apply(_adjust_samples, tensor)
                else:
                    # Not at the end of the dataloader, no need to adjust the tensors
                    return tensor
            except Exception:
                # Dataset had no length or raised an error
                return tensor
        return tensor

    def reduce(self, tensor, reduction="sum"):
        """
        Reduce the values in *tensor* across all processes based on *reduction*.

        Note:
            All processes get the reduced value.

        Args:
            tensor (`torch.Tensor`, or a nested tuple/list/dictionary of `torch.Tensor`):
                The tensors to reduce across all processes.
            reduction (`str`, *optional*, defaults to "sum"):
                A reduction type, can be one of 'sum', 'mean', or 'none'. If 'none', will not perform any operation.

        Returns:
            `torch.Tensor`, or a nested tuple/list/dictionary of `torch.Tensor`:
                The reduced tensor(s).

        Example:

        ```python
        >>> # Assuming two processes
        >>> import torch
        >>> from accelerate import Accelerator

        >>> accelerator = Accelerator()
        >>> process_tensor = torch.arange(accelerator.num_processes) + 1 + (2 * accelerator.process_index)
        >>> process_tensor = process_tensor.to(accelerator.device)
        >>> reduced_tensor = accelerator.reduce(process_tensor, reduction="sum")
        >>> reduced_tensor
        tensor([4, 6])
        ```
        """
        return reduce(tensor, reduction)

    def pad_across_processes(self, tensor, dim=0, pad_index=0, pad_first=False):
        """
        Recursively pad the tensors in a nested list/tuple/dictionary of tensors from all devices to the same size so
        they can safely be gathered.

        Args:
            tensor (nested list/tuple/dictionary of `torch.Tensor`):
                The data to gather.
            dim (`int`, *optional*, defaults to 0):
                The dimension on which to pad.
            pad_index (`int`, *optional*, defaults to 0):
                The value with which to pad.
            pad_first (`bool`, *optional*, defaults to `False`):
                Whether to pad at the beginning or the end.

        Returns:
            `torch.Tensor`, or a nested tuple/list/dictionary of `torch.Tensor`:
                The padded tensor(s).

        Example:

        ```python
        >>> # Assuming two processes, with the first processes having a tensor of size 1 and the second of size 2
        >>> import torch
        >>> from accelerate import Accelerator

        >>> accelerator = Accelerator()
        >>> process_tensor = torch.arange(accelerator.process_index + 1).to(accelerator.device)
        >>> padded_tensor = accelerator.pad_across_processes(process_tensor)
        >>> padded_tensor.shape
        torch.Size([2])
        ```
        """
        return pad_across_processes(tensor, dim=dim, pad_index=pad_index, pad_first=pad_first)

    def unwrap_model(self, model, keep_fp32_wrapper: bool = True):
        """
        Unwraps the `model` from the additional layer possible added by [`~Accelerator.prepare`]. Useful before saving
        the model.

        Args:
            model (`torch.nn.Module`):
                The model to unwrap.
            keep_fp32_wrapper (`bool`, *optional*, defaults to `True`):
                Whether to not remove the mixed precision hook if it was added.

        Returns:
            `torch.nn.Module`: The unwrapped model.

        Example:

        ```python
        >>> # Assuming two GPU processes
        >>> from torch.nn.parallel import DistributedDataParallel
        >>> from accelerate import Accelerator

        >>> accelerator = Accelerator()
        >>> model = accelerator.prepare(MyModel())
        >>> print(model.__class__.__name__)
        DistributedDataParallel

        >>> model = accelerator.unwrap_model(model)
        >>> print(model.__class__.__name__)
        MyModel
        ```
        """
        return extract_model_from_parallel(model, keep_fp32_wrapper)

    def wait_for_everyone(self):
        """
        Will stop the execution of the current process until every other process has reached that point (so this does
        nothing when the script is only run in one process). Useful to do before saving a model.

        Example:

        ```python
        >>> # Assuming two GPU processes
        >>> import time
        >>> from accelerate import Accelerator

        >>> accelerator = Accelerator()
        >>> if accelerator.is_main_process:
        ...     time.sleep(2)
        >>> else:
        ...     print("I'm waiting for the main process to finish its sleep...")
        >>> accelerator.wait_for_everyone()
        >>> # Should print on every process at the same time
        >>> print("Everyone is here")
        ```
        """
        wait_for_everyone()

    @on_main_process
    def init_trackers(self, project_name: str, config: dict | None = None, init_kwargs: dict | None = {}):
        """
        Initializes a run for all trackers stored in `self.log_with`, potentially with starting configurations

        Args:
            project_name (`str`):
                The name of the project. All trackers will save their data based on this
            config (`dict`, *optional*):
                Optional starting configuration to be logged.
            init_kwargs (`dict`, *optional*):
                A nested dictionary of kwargs to be passed to a specific tracker's `__init__` function. Should be
                formatted like so:
                ```python
                {"wandb": {"tags": ["tag_a", "tag_b"]}}
                ```

        Example:

        ```python
        >>> from accelerate import Accelerator

        >>> accelerator = Accelerator(log_with="tensorboard")
        >>> accelerator.init_trackers(
        ...     project_name="my_project",
        ...     config={"learning_rate": 0.001, "batch_size": 32},
        ...     init_kwargs={"tensorboard": {"flush_secs": 60}},
        ... )
        ```
        """
        self.trackers = []
        for tracker in self.log_with:
            if issubclass(type(tracker), GeneralTracker):
                # Custom trackers are already initialized
                self.trackers.append(tracker)
            else:
                tracker_init = LOGGER_TYPE_TO_CLASS[str(tracker)]
                if getattr(tracker_init, "requires_logging_directory"):
                    # We can skip this check since it was done in `__init__`
                    self.trackers.append(
                        tracker_init(project_name, self.logging_dir, **init_kwargs.get(str(tracker), {}))
                    )
                else:
                    self.trackers.append(tracker_init(project_name, **init_kwargs.get(str(tracker), {})))
        if config is not None:
            for tracker in self.trackers:
                tracker.store_init_configuration(config)

    def get_tracker(self, name: str, unwrap: bool = False):
        """
        Returns a `tracker` from `self.trackers` based on `name` on the main process only.

        Args:
            name (`str`):
                The name of a tracker, corresponding to the `.name` property.
            unwrap (`bool`):
                Whether to return the internal tracking mechanism or to return the wrapped tracker instead
                (recommended).

        Returns:
            `GeneralTracker`: The tracker corresponding to `name` if it exists.

        Example:

        ```python
        >>> from accelerate import Accelerator

        >>> accelerator = Accelerator(log_with="tensorboard")
        >>> accelerator.init_trackers("my_project")
        >>> tensorboard_tracker = accelerator.get_tracker("tensorboard")
        ```
        """
        if len(getattr(self, "trackers", [])) > 0:
            for tracker in self.trackers:
                if tracker.name == name:
                    return tracker.tracker if unwrap else tracker
            raise ValueError(f"{name} is not an available tracker stored inside the `Accelerator`.")
        # Handle tracker only made on main process
        return GeneralTracker(_blank=True)

    @on_main_process
    def log(self, values: dict, step: int | None = None, log_kwargs: dict | None = {}):
        """
        Logs `values` to all stored trackers in `self.trackers` on the main process only.

        Args:
            values (`dict`):
                Values should be a dictionary-like object containing only types `int`, `float`, or `str`.
            step (`int`, *optional*):
                The run step. If included, the log will be affiliated with this step.
            log_kwargs (`dict`, *optional*):
                A nested dictionary of kwargs to be passed to a specific tracker's `log` function. Should be formatted
                like so:
                ```python
                {"wandb": {"tags": ["tag_a", "tag_b"]}}
                ```

        Example:

        ```python
        >>> from accelerate import Accelerator

        >>> accelerator = Accelerator(log_with="tensorboard")
        >>> accelerator.init_trackers("my_project")
        >>> accelerator.log({"loss": 0.5, "accuracy": 0.9})
        ```
        """
        for tracker in self.trackers:
            tracker.log(values, step=step, **log_kwargs.get(tracker.name, {}))

    @on_main_process
    def end_training(self):
        """
        Runs any special end training behaviors, such as stopping trackers on the main process only. Should always be
        called at the end of your script if using experiment tracking.

        Example:

        ```python
        >>> from accelerate import Accelerator

        >>> accelerator = Accelerator(log_with="tensorboard")
        >>> accelerator.init_trackers("my_project")
        >>> # Do training
        >>> accelerator.end_training()
        ```
        """
        for tracker in self.trackers:
            tracker.finish()

    def save(self, obj, f):
        """
        Save the object passed to disk once per machine. Use in place of `torch.save`.

        Args:
            obj (`object`): The object to save.
            f (`str` or `os.PathLike`): Where to save the content of `obj`.

        Example:

        ```python
        >>> from accelerate import Accelerator

        >>> accelerator = Accelerator()
        >>> arr = [0, 1, 2, 3]
        >>> accelerator.save(arr, "array.pkl")
        ```
        """
        save(obj, f)

    def register_save_state_pre_hook(self, hook: Callable[..., None]) -> hooks.RemovableHandle:
        """
        Registers a pre hook to be run before `save_checkpoint` is called in [`Accelerator.save_state`].

        Args:
            hook (`Callable`):
                A function to be called in [`Accelerator.save_state`] before `save_checkpoint`.

        The hook should have the following signature:

        `hook(models: list[torch.nn.Module], weights: list[dict[str, torch.Tensor]], input_dir: str) -> None`

        The `models` argument are the models as saved in the accelerator state under `accelerator._models`, `weigths`
        argument are the state dicts of the `models`, and the `input_dir` argument is the `input_dir` argument passed
        to [`Accelerator.load_state`].

        <Tip>

        Should only be used in conjunction with [`Accelerator.register_load_state_pre_hook`]. Can be useful to save
        configurations in addition to model weights. Can also be used to overwrite model saving with a customized
        method. In this case, make sure to remove already loaded weights from the weights list.

        </Tip>

        Returns:
            `torch.utils.hooks.RemovableHandle`: a handle that can be used to remove the added hook by calling
            `handle.remove()`
        """
        handle = hooks.RemovableHandle(self._save_model_state_pre_hook)
        self._save_model_state_pre_hook[handle.id] = hook
        return handle

    def save_state(self, output_dir: str = None, **save_model_func_kwargs):
        """
        Saves the current states of the model, optimizer, scaler, RNG generators, and registered objects to a folder.

        If a `ProjectConfiguration` was passed to the `Accelerator` object with `automatic_checkpoint_naming` enabled
        then checkpoints will be saved to `self.project_dir/checkpoints`. If the number of current saves is greater
        than `total_limit` then the oldest save is deleted. Each checkpoint is saved in seperate folders named
        `checkpoint_<iteration>`.

        Otherwise they are just saved to `output_dir`.

        <Tip>

        Should only be used when wanting to save a checkpoint during training and restoring the state in the same
        environment.

        </Tip>

        Args:
            output_dir (`str` or `os.PathLike`):
                The name of the folder to save all relevant weights and states.
            save_model_func_kwargs (`dict`, *optional*):
                Additional keyword arguments for saving model which can be passed to the underlying save function, such
                as optional arguments for DeepSpeed's `save_checkpoint` function.

        Example:

        ```python
        >>> from accelerate import Accelerator

        >>> accelerator = Accelerator()
        >>> model, optimizer, lr_scheduler = ...
        >>> model, optimizer, lr_scheduler = accelerator.prepare(model, optimizer, lr_scheduler)
        >>> accelerator.save_state(output_dir="my_checkpoint")
        ```
        """
        if self.project_configuration.automatic_checkpoint_naming:
            output_dir = os.path.join(self.project_dir, "checkpoints")
        os.makedirs(output_dir, exist_ok=True)
        if self.project_configuration.automatic_checkpoint_naming:
            folders = [os.path.join(output_dir, folder) for folder in os.listdir(output_dir)]
            if self.project_configuration.total_limit is not None and (
                len(folders) + 1 > self.project_configuration.total_limit
            ):

                def _inner(folder):
                    return list(map(int, re.findall(r"[\/]?([0-9]+)(?=[^\/]*$)", folder)))[0]

                folders.sort(key=_inner)
                logger.warning(
                    f"Deleting {len(folders) + 1 - self.project_configuration.total_limit} checkpoints to make room for new checkpoint."
                )
                for folder in folders[: len(folders) + 1 - self.project_configuration.total_limit]:
                    shutil.rmtree(folder)
            output_dir = os.path.join(output_dir, f"checkpoint_{self.save_iteration}")
            if os.path.exists(output_dir):
                raise ValueError(
                    f"Checkpoint directory {output_dir} ({self.save_iteration}) already exists. Please manually override `self.save_iteration` with what iteration to start with."
                )
        os.makedirs(output_dir, exist_ok=True)
        logger.info(f"Saving current state to {output_dir}")

        # Save the models taking care of FSDP and DeepSpeed nuances
        weights = []
        for i, model in enumerate(self._models):
            if self.distributed_type == DistributedType.FSDP:
                logger.info("Saving FSDP model")
                self.state.fsdp_plugin.save_model(self, model, output_dir, i)
                logger.info(f"FSDP Model saved to output dir {output_dir}")
            elif self.distributed_type == DistributedType.DEEPSPEED:
                logger.info("Saving DeepSpeed Model and Optimizer")
                ckpt_id = f"{MODEL_NAME}" if i == 0 else f"{MODEL_NAME}_{i}"
                model.save_checkpoint(output_dir, ckpt_id, **save_model_func_kwargs)
                logger.info(f"DeepSpeed Model and Optimizer saved to output dir {os.path.join(output_dir, ckpt_id)}")
            elif self.distributed_type == DistributedType.MEGATRON_LM:
                logger.info("Saving Megatron-LM Model, Optimizer and Scheduler")
                model.save_checkpoint(output_dir)
                logger.info(f"Megatron-LM Model , Optimizer and Scheduler saved to output dir {output_dir}")
            else:
                weights.append(self.get_state_dict(model, unwrap=False))

        # Save the optimizers taking care of FSDP and DeepSpeed nuances
        optimizers = []
        if self.distributed_type == DistributedType.FSDP:
            for opt in self._optimizers:
                logger.info("Saving FSDP Optimizer")
                self.state.fsdp_plugin.save_optimizer(self, opt, self._models[i], output_dir, i)
                logger.info(f"FSDP Optimizer saved to output dir {output_dir}")
        elif self.distributed_type not in [DistributedType.DEEPSPEED, DistributedType.MEGATRON_LM]:
            optimizers = self._optimizers

        # Save the lr schedulers taking care of DeepSpeed nuances
        schedulers = []
        if self.distributed_type == DistributedType.DEEPSPEED:
            for i, scheduler in enumerate(self._schedulers):
                if isinstance(scheduler, DeepSpeedSchedulerWrapper):
                    continue
                schedulers.append(scheduler)
        elif self.distributed_type not in [DistributedType.MEGATRON_LM]:
            schedulers = self._schedulers

        # Call model loading hooks that might have been registered with
        # accelerator.register_model_state_hook
        for hook in self._save_model_state_pre_hook.values():
            hook(self._models, weights, output_dir)

        save_location = save_accelerator_state(
            output_dir, weights, optimizers, schedulers, self.state.process_index, self.scaler
        )
        for i, obj in enumerate(self._custom_objects):
            save_custom_state(obj, output_dir, i)
        self.project_configuration.iteration += 1
        return save_location

    def register_load_state_pre_hook(self, hook: Callable[..., None]) -> hooks.RemovableHandle:
        """
        Registers a pre hook to be run before [`load_checkpoint`] is called in [`Accelerator.load_state`].

        Args:
            hook (`Callable`):
                A function to be called in [`Accelerator.load_state`] before `load_checkpoint`.

        The hook should have the following signature:

        `hook(models: list[torch.nn.Module], input_dir: str) -> None`

        The `models` argument are the models as saved in the accelerator state under `accelerator._models`, and the
        `input_dir` argument is the `input_dir` argument passed to [`Accelerator.load_state`].

        <Tip>

        Should only be used in conjunction with [`Accelerator.register_save_state_pre_hook`]. Can be useful to load
        configurations in addition to model weights. Can also be used to overwrite model loading with a customized
        method. In this case, make sure to remove already loaded models from the models list.

        </Tip>

        Returns:
            `torch.utils.hooks.RemovableHandle`: a handle that can be used to remove the added hook by calling
            `handle.remove()`
        """
        handle = hooks.RemovableHandle(self._load_model_state_pre_hook)
        self._load_model_state_pre_hook[handle.id] = hook
        return handle

    def load_state(self, input_dir: str, **load_model_func_kwargs):
        """
        Loads the current states of the model, optimizer, scaler, RNG generators, and registered objects.

        <Tip>

        Should only be used in conjunction with [`Accelerator.save_state`].

        </Tip>

        Args:
            input_dir (`str` or `os.PathLike`):
                The name of the folder all relevant weights and states were saved in.
            load_model_func_kwargs (`dict`, *optional*):
                Additional keyword arguments for loading model which can be passed to the underlying load function,
                such as optional arguments for DeepSpeed's `load_checkpoint` function or a `map_location` to load the
                model and optimizer on.

        Example:

        ```python
        >>> from accelerate import Accelerator

        >>> accelerator = Accelerator()
        >>> model, optimizer, lr_scheduler = ...
        >>> model, optimizer, lr_scheduler = accelerator.prepare(model, optimizer, lr_scheduler)
        >>> accelerator.load_state("my_checkpoint")
        ```
        """
        # Check if folder exists
        input_dir = os.path.expanduser(input_dir)
        if not os.path.isdir(input_dir):
            raise ValueError(f"Tried to find {input_dir} but folder does not exist")
        logger.info(f"Loading states from {input_dir}")

        # Load the models taking care of FSDP and DeepSpeed nuances
        models = []
        for i, model in enumerate(self._models):
            if self.distributed_type == DistributedType.FSDP:
                logger.info("Loading FSDP model")
                self.state.fsdp_plugin.load_model(self, model, input_dir, i)
                logger.info(f"FSDP Model loaded from input dir {input_dir}")
            elif self.distributed_type == DistributedType.DEEPSPEED:
                logger.info("Loading DeepSpeed Model and Optimizer")
                ckpt_id = f"{MODEL_NAME}" if i == 0 else f"{MODEL_NAME}_{i}"
                model.load_checkpoint(input_dir, ckpt_id, **load_model_func_kwargs)
                logger.info(f"DeepSpeed Model and Optimizer loaded from input dir {os.path.join(input_dir, ckpt_id)}")
            elif self.distributed_type == DistributedType.MEGATRON_LM:
                logger.info("Loading Megatron-LM Model, Optimizer and Scheduler")
                model.load_checkpoint(input_dir)
                logger.info(f"Megatron-LM Model , Optimizer and Scheduler loaded from input dir {input_dir}")
            else:
                models.append(model)

        # Load the optimizers taking care of FSDP and DeepSpeed nuances
        optimizers = []
        if self.distributed_type == DistributedType.FSDP:
            for i, opt in enumerate(self._optimizers):
                logger.info("Loading FSDP Optimizer")
                self.state.fsdp_plugin.load_optimizer(self, opt, self._models[i], input_dir, i)
                logger.info(f"FSDP Optimizer loaded from input dir {input_dir}")
        elif self.distributed_type not in [DistributedType.DEEPSPEED, DistributedType.MEGATRON_LM]:
            optimizers = self._optimizers

        # Load the lr schedulers taking care of DeepSpeed nuances
        schedulers = []
        if self.distributed_type == DistributedType.DEEPSPEED:
            for i, scheduler in enumerate(self._schedulers):
                if isinstance(scheduler, DeepSpeedSchedulerWrapper):
                    continue
                schedulers.append(scheduler)
        elif self.distributed_type not in [DistributedType.MEGATRON_LM]:
            schedulers = self._schedulers

        # Call model loading hooks that might have been registered with
        # accelerator.register_model_state_hook
        for hook in self._load_model_state_pre_hook.values():
            hook(models, input_dir)

        map_location = load_model_func_kwargs.pop("map_location", None)
        if map_location is None:
            if self.num_processes > 1 and self.distributed_type == DistributedType.MULTI_GPU:
                map_location = "on_device"
            else:
                map_location = "cpu"

        load_accelerator_state(
            input_dir,
            models,
            optimizers,
            schedulers,
            self.state.process_index,
            self.scaler,
            map_location,
            **load_model_func_kwargs,
        )
        custom_checkpoints = [f for f in os.listdir(input_dir) if "custom_checkpoint" in f]
        if len(custom_checkpoints) != len(self._custom_objects):
            err = "Warning! Number of found checkpoints does not match the number of registered objects:"
            err += f"\n\tFound checkpoints: {len(custom_checkpoints)}"
            err += f"\n\tRegistered objects: {len(self._custom_objects)}\nSkipping."
            logger.warning(err)
        else:
            logger.info(f"Loading in {len(custom_checkpoints)} custom states")
            for index, obj in enumerate(self._custom_objects):
                load_custom_state(obj, input_dir, index)

    def free_memory(self):
        """
        Will release all references to the internal objects stored and call the garbage collector. You should call this
        method between two trainings with different models/optimizers.

        Example:

        ```python
        >>> from accelerate import Accelerator

        >>> accelerator = Accelerator()
        >>> model, optimizer, scheduler = ...
        >>> model, optimizer, scheduler = accelerator.prepare(model, optimizer, scheduler)
        >>> accelerator.free_memory()
        >>> del model, optimizer, scheduler
        ```
        """
        self._schedulers = []
        self._optimizers = []
        self._models = []
        self._dataloaders = []
        self.deepspeed_engine_wrapped = None
        release_memory()

    def clear(self):
        """
        Alias for [`Accelerate.free_memory`], releases all references to the internal objects stored and call the
        garbage collector. You should call this method between two trainings with different models/optimizers.

        Example:

        ```python
        >>> from accelerate import Accelerator

        >>> accelerator = Accelerator()
        >>> model, optimizer, scheduler = ...
        >>> model, optimizer, scheduler = accelerator.prepare(model, optimizer, scheduler)
        >>> accelerator.free_memory()
        >>> del model, optimizer, scheduler
        ```
        """
        self.free_memory()

    def _get_named_parameters(self, *args):
        named_parameters = {}
        for obj in args:
            if isinstance(obj, torch.nn.Module):
                obj = extract_model_from_parallel(obj)
                named_parameters.update({n: p for n, p in obj.named_parameters()})
        return named_parameters

    def _get_devices(self, *args):
        model_device = None
        optimizer_device = None
        for obj in args:
            # Loop through model parameters and stop at the first once we have its device.
            if isinstance(obj, torch.nn.Module):
                for param in obj.parameters():
                    model_device = param.device
                    break
            # Loop through optimizer parameters groups and stop at the first once we have its device.
            if isinstance(obj, torch.optim.Optimizer):
                for param_group in obj.param_groups:
                    if len(param_group["params"]) > 0:
                        optimizer_device = param_group["params"][0].device
                        break
        return (model_device, optimizer_device)

    def get_state_dict(self, model, unwrap=True):
        """
        Returns the state dictionary of a model sent through [`Accelerator.prepare`] potentially without full
        precision.

        Args:
            model (`torch.nn.Module`):
                A PyTorch model sent through [`Accelerator.prepare`]
            unwrap (`bool`, *optional*, defaults to `True`):
                Whether to return the original underlying state_dict of `model` or to return the wrapped state_dict

        Returns:
            `dict`: The state dictionary of the model potentially without full precision.

        Example:

        ```python
        >>> import torch
        >>> from accelerate import Accelerator

        >>> accelerator = Accelerator()
        >>> net = torch.nn.Linear(2, 2)
        >>> net = accelerator.prepare(net)
        >>> state_dict = accelerator.get_state_dict(net)
        ```
        """
        is_zero_3 = False
        if self.distributed_type == DistributedType.DEEPSPEED:
            is_zero_3 = self.deepspeed_config["zero_optimization"]["stage"] == 3

        if is_zero_3:
            if model.zero_gather_16bit_weights_on_model_save():
                state_dict = model._zero3_consolidated_16bit_state_dict()
            else:
                raise ValueError(
                    "Cannot get 16bit model weights because `stage3_gather_16bit_weights_on_model_save` in DeepSpeed config is False. "
                    "To save the model weights in 16bit, set `stage3_gather_16bit_weights_on_model_save` to True in DeepSpeed config file or "
                    "set `zero3_save_16bit_model` to True when using `accelerate config`. "
                    "To save the full checkpoint, run `model.save_checkpoint(save_dir)` and use `zero_to_fp32.py` to recover weights."
                )
        else:
            if unwrap:
                model = self.unwrap_model(model)
            state_dict = model.state_dict()

        if state_dict is not None:
            for k in state_dict:
                if getattr(state_dict[k], "dtype", None) == torch.float16:
                    state_dict[k] = state_dict[k].float()

        return state_dict

    def register_for_checkpointing(self, *objects):
        """
        Makes note of `objects` and will save or load them in during `save_state` or `load_state`.

        These should be utilized when the state is being loaded or saved in the same script. It is not designed to be
        used in different scripts.

        <Tip>

        Every `object` must have a `load_state_dict` and `state_dict` function to be stored.

        </Tip>

        Example:

        ```python
        >>> from accelerate import Accelerator

        >>> accelerator = Accelerator()
        >>> # Assume `CustomObject` has a `state_dict` and `load_state_dict` function.
        >>> obj = CustomObject()
        >>> accelerator.register_for_checkpointing(obj)
        >>> accelerator.save_state("checkpoint.pt")
        ```
        """
        invalid_objects = []
        for obj in objects:
            if not hasattr(obj, "state_dict") or not hasattr(obj, "load_state_dict"):
                invalid_objects.append(obj)
        if len(invalid_objects) > 0:
            err = "All `objects` must include a `state_dict` and `load_state_dict` function to be stored. The following inputs are invalid:"
            for index, obj in enumerate(invalid_objects):
                err += f"\n\t- Item at index {index}, `{get_pretty_name(obj)}`"
            raise ValueError(err)
        self._custom_objects.extend(objects)

    @contextmanager
    def autocast(self, cache_enabled: bool = False):
        """
        Will apply automatic mixed-precision inside the block inside this context manager, if it is enabled. Nothing
        different will happen otherwise.

        Example:

        ```python
        >>> from accelerate import Accelerator

        >>> accelerator = Accelerator(mixed_precision="fp16")
        >>> with accelerator.autocast():
        ...     train()
        ```
        """
<<<<<<< HEAD
        if self.native_amp:
            if self.mixed_precision == "fp16" and is_torch_version(">=", "1.10"):
                autocast_context = torch.cuda.amp.autocast(dtype=torch.float16)
            elif self.mixed_precision == "bf16":
                if self.distributed_type in [
                    DistributedType.NO,
                    DistributedType.MULTI_CPU,
                    DistributedType.MULTI_XPU,
                    DistributedType.MULTI_GPU,
                ]:
                    if is_xpu_available():
                        autocast_context = torch.xpu.amp.autocast(dtype=torch.bfloat16, device_type=self.device.type)
                    else:
                        autocast_context = torch.autocast(dtype=torch.bfloat16, device_type=self.device.type)
            else:
                if is_xpu_available():
                    autocast_context = torch.xpu.amp.autocast()
                else:
                    autocast_context = torch.cuda.amp.autocast()

            autocast_context.__enter__()
            yield
            autocast_context.__exit__(*sys.exc_info())
        else:
            yield
=======
        autocast_context = get_mixed_precision_context_manager(self.native_amp, cache_enabled=cache_enabled)
        autocast_context.__enter__()
        yield
        autocast_context.__exit__(*sys.exc_info())
>>>>>>> 995563fe

    @property
    def optimizer_step_was_skipped(self):
        """
        Whether or not the optimizer update was skipped (because of gradient overflow in mixed precision), in which
        case the learning rate should not be changed.
        """
        for optimizer in self._optimizers:
            if optimizer.step_was_skipped:
                return True
        return False

    def skip_first_batches(self, dataloader, num_batches: int = 0):
        """
        Creates a new `torch.utils.data.DataLoader` that will efficiently skip the first `num_batches`.

        Args:
            dataloader (`torch.utils.data.DataLoader`): The data loader in which to skip batches.
            num_batches (`int`, *optional*, defaults to 0): The number of batches to skip

        Example:

        ```python
        >>> from accelerate import Accelerator

        >>> accelerator = Accelerator()
        >>> dataloader, model, optimizer, scheduler = accelerator.prepare(dataloader, model, optimizer, scheduler)

        >>> for input, target in accelerator.skip_first_batches(dataloader, num_batches=2):
        ...     optimizer.zero_grad()
        ...     output = model(input)
        ...     loss = loss_func(output, target)
        ...     accelerator.backward(loss)
        ...     optimizer.step()
        ```
        """
        return skip_first_batches(dataloader, num_batches=num_batches)<|MERGE_RESOLUTION|>--- conflicted
+++ resolved
@@ -2660,38 +2660,10 @@
         ...     train()
         ```
         """
-<<<<<<< HEAD
-        if self.native_amp:
-            if self.mixed_precision == "fp16" and is_torch_version(">=", "1.10"):
-                autocast_context = torch.cuda.amp.autocast(dtype=torch.float16)
-            elif self.mixed_precision == "bf16":
-                if self.distributed_type in [
-                    DistributedType.NO,
-                    DistributedType.MULTI_CPU,
-                    DistributedType.MULTI_XPU,
-                    DistributedType.MULTI_GPU,
-                ]:
-                    if is_xpu_available():
-                        autocast_context = torch.xpu.amp.autocast(dtype=torch.bfloat16, device_type=self.device.type)
-                    else:
-                        autocast_context = torch.autocast(dtype=torch.bfloat16, device_type=self.device.type)
-            else:
-                if is_xpu_available():
-                    autocast_context = torch.xpu.amp.autocast()
-                else:
-                    autocast_context = torch.cuda.amp.autocast()
-
-            autocast_context.__enter__()
-            yield
-            autocast_context.__exit__(*sys.exc_info())
-        else:
-            yield
-=======
         autocast_context = get_mixed_precision_context_manager(self.native_amp, cache_enabled=cache_enabled)
         autocast_context.__enter__()
         yield
         autocast_context.__exit__(*sys.exc_info())
->>>>>>> 995563fe
 
     @property
     def optimizer_step_was_skipped(self):
