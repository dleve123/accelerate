--- conflicted
+++ resolved
@@ -59,11 +59,8 @@
         "Python version": platform.python_version(),
         "Numpy version": np.__version__,
         "PyTorch version (GPU?)": f"{pt_version} ({pt_cuda_available})",
-<<<<<<< HEAD
         "PyTorch XPU available": str(pt_xpu_available),
-=======
         "System RAM": f"{psutil.virtual_memory().total / 1024 ** 3:.2f} GB",
->>>>>>> f8169ead
     }
     if pt_cuda_available:
         info["GPU type"] = torch.cuda.get_device_name()
