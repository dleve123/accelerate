--- conflicted
+++ resolved
@@ -25,11 +25,8 @@
 from ..state import PartialState
 from .constants import CUDA_DISTRIBUTED_TYPES,XPU_DISTRIBUTED_TYPES
 from .dataclasses import DistributedType, TensorInformation
-<<<<<<< HEAD
-from .imports import is_tpu_available,is_xpu_available
-=======
-from .imports import is_torch_distributed_available, is_tpu_available
->>>>>>> 07ad358f
+from .imports import is_torch_distributed_available, is_tpu_available, is_xpu_available
+
 from .versions import is_torch_version
 
 
@@ -470,13 +467,8 @@
             xm.all_reduce("sum", cloned_tensor)
         elif state.distributed_type.value in CUDA_DISTRIBUTED_TYPES:
             torch.distributed.all_reduce(cloned_tensor, ReduceOp.SUM)
-<<<<<<< HEAD
-            return cloned_tensor
         elif state.distributed_type.value in XPU_DISTRIBUTED_TYPES:
             torch.distributed.all_reduce(cloned_tensor, ReduceOp.SUM)
-            return cloned_tensor
-=======
->>>>>>> 07ad358f
         elif state.distributed_type == DistributedType.MULTI_CPU:
             torch.distributed.all_reduce(cloned_tensor, ReduceOp.SUM)
         if reduction == "mean":
